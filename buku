#!/usr/bin/env python3
#
# Bookmark management utility
#
# Copyright © 2015-2022 Arun Prakash Jana <engineerarun@gmail.com>
#
# This program is free software: you can redistribute it and/or modify
# it under the terms of the GNU General Public License as published by
# the Free Software Foundation, either version 3 of the License, or
# (at your option) any later version.
#
# This program is distributed in the hope that it will be useful,
# but WITHOUT ANY WARRANTY; without even the implied warranty of
# MERCHANTABILITY or FITNESS FOR A PARTICULAR PURPOSE.  See the
# GNU General Public License for more details.
#
# You should have received a copy of the GNU General Public License
# along with buku.  If not, see <http://www.gnu.org/licenses/>.

import argparse
import calendar
import codecs
import collections
import contextlib
import email.message
import gettext
import json
import locale
import logging
import os
import platform
import re
import shutil
import signal
import sqlite3
import struct
import subprocess
import sys
import tempfile
import textwrap
import threading
import time
import unicodedata
import webbrowser
from enum import Enum
from itertools import chain
from subprocess import DEVNULL, PIPE, Popen
from typing import Any, Dict, List, Optional, Tuple, NamedTuple

import urllib3
from bs4 import BeautifulSoup
from urllib3.exceptions import LocationParseError
from urllib3.util import Retry, make_headers, parse_url

try:
    from mypy_extensions import TypedDict
except ImportError:
    TypedDict = None  # type: ignore

__version__ = '4.7'
__author__ = 'Arun Prakash Jana <engineerarun@gmail.com>'
__license__ = 'GPLv3'

# Gettext init
gettext.bindtextdomain('buku', localedir='./locale')
gettext.textdomain('buku')
gettext = gettext.gettext

# Global variables
INTERRUPTED = False  # Received SIGINT
DELIM = ','  # Delimiter used to store tags in DB
SKIP_MIMES = {'.pdf', '.txt'}
PROMPTMSG = gettext('buku (? for help): ')  # Prompt message string

# Default format specifiers to print records
ID_STR = '%d. %s [%s]\n'
ID_DB_STR = '%d. %s'
MUTE_STR = '%s (L)\n'
URL_STR = '   > %s\n'
DESC_STR = '   + %s\n'
DESC_WRAP = '%s%s'
TAG_STR = '   # %s\n'
TAG_WRAP = '%s%s'

# Colormap for color output from "googler" project
COLORMAP = {k: '\x1b[%sm' % v for k, v in {
    'a': '30', 'b': '31', 'c': '32', 'd': '33',
    'e': '34', 'f': '35', 'g': '36', 'h': '37',
    'i': '90', 'j': '91', 'k': '92', 'l': '93',
    'm': '94', 'n': '95', 'o': '96', 'p': '97',
    'A': '30;1', 'B': '31;1', 'C': '32;1', 'D': '33;1',
    'E': '34;1', 'F': '35;1', 'G': '36;1', 'H': '37;1',
    'I': '90;1', 'J': '91;1', 'K': '92;1', 'L': '93;1',
    'M': '94;1', 'N': '95;1', 'O': '96;1', 'P': '97;1',
    'x': '0', 'X': '1', 'y': '7', 'Y': '7;1', 'z': '2',
}.items()}

# DB flagset values
[FLAG_NONE, FLAG_IMMUTABLE] = [0x00, 0x01]

FIELD_FILTER = {
    1: ('id', 'url'),
    2: ('id', 'url', 'tags'),
    3: ('id', 'title'),
    4: ('id', 'url', 'title', 'tags'),
    5: ('id', 'title', 'tags'),
    10: ('url',),
    20: ('url', 'tags'),
    30: ('title',),
    40: ('url', 'title', 'tags'),
    50: ('title', 'tags'),
}
ALL_FIELDS = ('id', 'url', 'title', 'desc', 'tags')
JSON_FIELDS = {'id': 'index', 'url': 'uri', 'desc': 'description'}

USER_AGENT = 'Mozilla/5.0 (X11; Linux x86_64; rv:101.0) Gecko/20100101 Firefox/101.0'
MYHEADERS = None  # Default dictionary of headers
MYPROXY = None  # Default proxy
TEXT_BROWSERS = ['elinks', 'links', 'links2', 'lynx', 'w3m', 'www-browser']
IGNORE_FF_BOOKMARK_FOLDERS = frozenset(["placesRoot", "bookmarksMenuFolder"])

# Set up logging
LOGGER = logging.getLogger()
LOGDBG = LOGGER.debug
LOGERR = LOGGER.error

# Define the default path to ca-certificates
# In Linux distros with openssl, it is /etc/ssl/certs/ca-certificates.crt
# Fall back to use `certifi` otherwise
if sys.platform.startswith('linux') and os.path.isfile('/etc/ssl/certs/ca-certificates.crt'):
    CA_CERTS = '/etc/ssl/certs/ca-certificates.crt'
else:
    import certifi
    CA_CERTS = certifi.where()


class BukuCrypt:
    """Class to handle encryption and decryption of
    the database file. Functionally a separate entity.

    Involves late imports in the static functions but it
    saves ~100ms each time. Given that encrypt/decrypt are
    not done automatically and any one should be called at
    a time, this doesn't seem to be an outrageous approach.
    """

    # Crypto constants
    BLOCKSIZE = 0x10000  # 64 KB blocks
    SALT_SIZE = 0x20
    CHUNKSIZE = 0x80000  # Read/write 512 KB chunks

    @staticmethod
    def get_filehash(filepath):
        """Get the SHA256 hash of a file.

        Parameters
        ----------
        filepath : str
            Path to the file.

        Returns
        -------
        hash : bytes
            Hash digest of file.
        """

        from hashlib import sha256

        with open(filepath, 'rb') as fp:
            hasher = sha256()
            buf = fp.read(BukuCrypt.BLOCKSIZE)
            while len(buf) > 0:
                hasher.update(buf)
                buf = fp.read(BukuCrypt.BLOCKSIZE)

            return hasher.digest()

    @staticmethod
    def encrypt_file(iterations, dbfile=None):
        """Encrypt the bookmarks database file.

        Parameters
        ----------
        iterations : int
            Number of iterations for key generation.
        dbfile : str, optional
            Custom database file path (including filename).
        """

        try:
            from getpass import getpass
            from hashlib import sha256

            from cryptography.hazmat.backends import default_backend
            from cryptography.hazmat.primitives.ciphers import Cipher, algorithms, modes
        except ImportError:
            LOGERR(gettext('cryptography lib(s) missing'))
            sys.exit(1)

        if iterations < 1:
            LOGERR(gettext('Iterations must be >= 1'))
            sys.exit(1)

        if not dbfile:
            dbfile = os.path.join(BukuDb.get_default_dbdir(), 'bookmarks.db')
        encfile = dbfile + '.enc'

        db_exists = os.path.exists(dbfile)
        enc_exists = os.path.exists(encfile)

        if db_exists and not enc_exists:
            pass
        elif not db_exists:
            LOGERR(gettext('%s missing. Already encrypted?'), dbfile)
            sys.exit(1)
        else:
            # db_exists and enc_exists
            LOGERR(gettext('Both encrypted and flat DB files exist!'))
            sys.exit(1)

        password = getpass()
        passconfirm = getpass()
        if not password or not passconfirm:
            LOGERR(gettext('Empty password'))
            sys.exit(1)
        if password != passconfirm:
            LOGERR(gettext('Passwords do not match'))
            sys.exit(1)

        try:
            # Get SHA256 hash of DB file
            dbhash = BukuCrypt.get_filehash(dbfile)
        except Exception as e:
            LOGERR(e)
            sys.exit(1)

        # Generate random 256-bit salt and key
        salt = os.urandom(BukuCrypt.SALT_SIZE)
        key = ('%s%s' % (password, salt.decode('utf-8', 'replace'))).encode('utf-8')
        for _ in range(iterations):
            key = sha256(key).digest()

        iv = os.urandom(16)
        encryptor = Cipher(
            algorithms.AES(key),
            modes.CBC(iv),
            backend=default_backend()
        ).encryptor()
        filesize = os.path.getsize(dbfile)

        try:
            with open(dbfile, 'rb') as infp, open(encfile, 'wb') as outfp:
                outfp.write(struct.pack('<Q', filesize))
                outfp.write(salt)
                outfp.write(iv)

                # Embed DB file hash in encrypted file
                outfp.write(dbhash)

                while True:
                    chunk = infp.read(BukuCrypt.CHUNKSIZE)
                    if len(chunk) == 0:
                        break
                    if len(chunk) % 16 != 0:
                        chunk = b'%b%b' % (chunk, b' ' * (16 - len(chunk) % 16))

                    outfp.write(encryptor.update(chunk))

                outfp.write(encryptor.finalize())

            os.remove(dbfile)
            print(gettext('File encrypted'))
            sys.exit(0)
        except Exception as e:
            with contextlib.suppress(FileNotFoundError):
                os.remove(encfile)
            LOGERR(e)
            sys.exit(1)

    @staticmethod
    def decrypt_file(iterations, dbfile=None):
        """Decrypt the bookmarks database file.

        Parameters
        ----------
        iterations : int
            Number of iterations for key generation.
        dbfile : str, optional
            Custom database file path (including filename).
            The '.enc' suffix must be omitted.
        """

        try:
            from getpass import getpass
            from hashlib import sha256

            from cryptography.hazmat.backends import default_backend
            from cryptography.hazmat.primitives.ciphers import Cipher, algorithms, modes
        except ImportError:
            LOGERR(gettext('cryptography lib(s) missing'))
            sys.exit(1)

        if iterations < 1:
            LOGERR(gettext('Decryption failed'))
            sys.exit(1)

        if not dbfile:
            dbfile = os.path.join(BukuDb.get_default_dbdir(), 'bookmarks.db')
        else:
            dbfile = os.path.abspath(dbfile)
            dbpath, filename = os.path.split(dbfile)

        encfile = dbfile + '.enc'

        enc_exists = os.path.exists(encfile)
        db_exists = os.path.exists(dbfile)

        if enc_exists and not db_exists:
            pass
        elif not enc_exists:
            LOGERR(gettext('%s missing'), encfile)
            sys.exit(1)
        else:
            # db_exists and enc_exists
            LOGERR(gettext('Both encrypted and flat DB files exist!'))
            sys.exit(1)

        password = getpass()
        if not password:
            LOGERR(gettext('Decryption failed'))
            sys.exit(1)

        try:
            with open(encfile, 'rb') as infp:
                size = struct.unpack('<Q', infp.read(struct.calcsize('Q')))[0]

                # Read 256-bit salt and generate key
                salt = infp.read(32)
                key = ('%s%s' % (password, salt.decode('utf-8', 'replace'))).encode('utf-8')
                for _ in range(iterations):
                    key = sha256(key).digest()

                iv = infp.read(16)
                decryptor = Cipher(
                    algorithms.AES(key),
                    modes.CBC(iv),
                    backend=default_backend(),
                ).decryptor()

                # Get original DB file's SHA256 hash from encrypted file
                enchash = infp.read(32)

                with open(dbfile, 'wb') as outfp:
                    while True:
                        chunk = infp.read(BukuCrypt.CHUNKSIZE)
                        if len(chunk) == 0:
                            break
                        outfp.write(decryptor.update(chunk))
                    outfp.write(decryptor.finalize())
                    outfp.truncate(size)

            # Match hash of generated file with that of original DB file
            dbhash = BukuCrypt.get_filehash(dbfile)
            if dbhash != enchash:
                os.remove(dbfile)
                LOGERR(gettext('Decryption failed'))
                sys.exit(1)
            else:
                os.remove(encfile)
                print(gettext('File decrypted'))
        except struct.error:
            with contextlib.suppress(FileNotFoundError):
                os.remove(dbfile)
            LOGERR(gettext('Tainted file'))
            sys.exit(1)
        except Exception as e:
            with contextlib.suppress(FileNotFoundError):
                os.remove(dbfile)
            LOGERR(e)
            sys.exit(1)


class BookmarkVar(NamedTuple):
    """Bookmark data named tuple"""
    id: int
    url: str
    title: Optional[str] = None
    tags_raw: str = ''
    desc: str = ''
    flags: int = FLAG_NONE

    @property
    def immutable(self) -> bool:
        return bool(self.flags & FLAG_IMMUTABLE)

    @property
    def tags(self) -> str:
        return self.tags_raw[1:-1]

    @property
    def taglist(self) -> List[str]:
        return [x for x in self.tags_raw.split(',') if x]

bookmark_vars = lambda xs: (BookmarkVar(*x) for x in xs)


class BukuDb:
    """Abstracts all database operations.

    Attributes
    ----------
    conn : sqlite database connection.
    cur : sqlite database cursor.
    json : string
        Empty string if results should be printed in JSON format to stdout.
        Nonempty string if results should be printed in JSON format to file. The string has to be a valid path.
        None if the results should be printed as human-readable plaintext.
    field_filter : int
        Indicates format for displaying bookmarks. Default is 0.
    chatty : bool
        Sets the verbosity of the APIs. Default is False.
    """

    def __init__(
            self, json: Optional[str] = None, field_filter: int = 0, chatty: bool = False,
            dbfile: Optional[str] = None, colorize: bool = True) -> None:
        """Database initialization API.

        Parameters
        ----------
        json : string
            Empty string if results should be printed in JSON format to stdout.
            Nonempty string if results should be printed in JSON format to file. The string has to be a valid path.
            None if the results should be printed as human-readable plaintext.
        field_filter : int
            Indicates format for displaying bookmarks. Default is 0.
        chatty : bool
            Sets the verbosity of the APIs. Default is False.
        colorize : bool
            Indicates whether color should be used in output. Default is True.
        """

        self.json = json
        self.field_filter = field_filter
        self.chatty = chatty
        self.colorize = colorize
        self.conn, self.cur = BukuDb.initdb(dbfile, self.chatty)

    @staticmethod
    def get_default_dbdir():
        """Determine the directory path where dbfile will be stored.

        If the platform is Windows, use %APPDATA%
        else if $XDG_DATA_HOME is defined, use it
        else if $HOME exists, use it
        else use the current directory.

        Returns
        -------
        str
            Path to database file.
        """

        data_home = os.environ.get('XDG_DATA_HOME')
        if data_home is None:
            if os.environ.get('HOME') is None:
                if sys.platform == 'win32':
                    data_home = os.environ.get('APPDATA')
                    if data_home is None:
                        return os.path.abspath('.')
                else:
                    return os.path.abspath('.')
            else:
                data_home = os.path.join(os.environ.get('HOME'), '.local', 'share')

        return os.path.join(data_home, 'buku')

    @staticmethod
    def initdb(dbfile: Optional[str] = None, chatty: bool = False) -> Tuple[sqlite3.Connection, sqlite3.Cursor]:
        """Initialize the database connection.

        Create DB file and/or bookmarks table if they don't exist.
        Alert on encryption options on first execution.

        Parameters
        ----------
        dbfile : str, optional
            Custom database file path (including filename).
        chatty : bool
            If True, shows informative message on DB creation.

        Returns
        -------
        tuple
            (connection, cursor).
        """

        if not dbfile:
            dbpath = BukuDb.get_default_dbdir()
            filename = 'bookmarks.db'
            dbfile = os.path.join(dbpath, filename)
        else:
            dbfile = os.path.abspath(dbfile)
            dbpath, filename = os.path.split(dbfile)

        try:
            if not os.path.exists(dbpath):
                os.makedirs(dbpath)
        except Exception as e:
            LOGERR(e)
            os._exit(1)

        db_exists = os.path.exists(dbfile)
        enc_exists = os.path.exists(dbfile + '.enc')

        if db_exists and not enc_exists:
            pass
        elif enc_exists and not db_exists:
            LOGERR(gettext('Unlock database first'))
            sys.exit(1)
        elif db_exists and enc_exists:
            LOGERR(gettext('Both encrypted and flat DB files exist!'))
            sys.exit(1)
        elif chatty:
            # not db_exists and not enc_exists
            print(gettext('DB file is being created at %s.\nYou should encrypt it.') % dbfile)

        try:
            # Create a connection
            conn = sqlite3.connect(dbfile, check_same_thread=False)
            conn.create_function('REGEXP', 2, regexp)
            cur = conn.cursor()

            # Create table if it doesn't exist
            # flags: designed to be extended in future using bitwise masks
            # Masks:
            #     0b00000001: set title immutable
            cur.execute('CREATE TABLE if not exists bookmarks ('
                        'id integer PRIMARY KEY, '
                        'URL text NOT NULL UNIQUE, '
                        'metadata text default \'\', '
                        'tags text default \',\', '
                        'desc text default \'\', '
                        'flags integer default 0)')
            conn.commit()
        except Exception as e:
            LOGERR('initdb(): %s', e)
            sys.exit(1)

        return (conn, cur)

    def _fetch(self, query: str, *args) -> List[BookmarkVar]:
        self.cur.execute(query, args)
        return [BookmarkVar(*x) for x in self.cur.fetchall()]

    def _fetch_first(self, query: str, *args) -> Optional[BookmarkVar]:
        rows = self._fetch(query + ' LIMIT 1', *args)
        return rows[0] if rows else None

    def get_rec_all(self):
        """Get all the bookmarks in the database.

        Returns
        -------
        list
            A list of tuples representing bookmark records.
        """

        return self._fetch('SELECT * FROM bookmarks')

    def get_rec_by_id(self, index: int) -> Optional[BookmarkVar]:
        """Get a bookmark from database by its ID.

        Parameters
        ----------
        index : int
            DB index of bookmark record.

        Returns
        -------
        BookmarkVar or None
            Bookmark data, or None if index is not found.
        """

        return self._fetch_first('SELECT * FROM bookmarks WHERE id = ?', index)

    def get_rec_id(self, url):
        """Check if URL already exists in DB.

        Parameters
        ----------
        url : str
            A URL to search for in the DB.

        Returns
        -------
        int
            DB index, or None if URL not found in DB.
        """

        row = self._fetch_first('SELECT * FROM bookmarks WHERE url = ?', url)
        return row and row.id

    def get_max_id(self) -> int:
        """Fetch the ID of the last record.

        Returns
        -------
        int
            ID of the record if any record exists, else None.
        """

        self.cur.execute('SELECT MAX(id) FROM bookmarks')
        return self.cur.fetchall()[0][0]

    def add_rec(
            self,
            url: str,
            title_in: Optional[str] = None,
            tags_in: Optional[str] = None,
            desc: Optional[str] = None,
            immutable: bool = False,
            delay_commit: bool = False,
            fetch: bool = True) -> int:
        """Add a new bookmark.

        Parameters
        ----------
        url : str
            URL to bookmark.
        title_in :str, optional
            Title to add manually. Default is None.
        tags_in : str, optional
            Comma-separated tags to add manually.
            Must start and end with comma. Default is None.
        desc : str, optional
            Description of the bookmark. Default is None.
        immutable : bool
            Indicates whether to disable title fetch from web. Default is False.
        delay_commit : bool
            True if record should not be committed to the DB,
            leaving commit responsibility to caller. Default is False.
        fetch : bool
            Fetch page from web and parse for data

        Returns
        -------
        int
            DB index of new bookmark on success, None on failure.
        """

        # Return error for empty URL
<<<<<<< HEAD
        if not url or url == '':
            LOGERR(gettext('Invalid URL'))
            return -1

        # Ensure that the URL does not exist in DB already
        id = self.get_rec_id(url)
        if id != -1:
            LOGERR(gettext('URL [%s] already exists at index %d'), url, id)
            return -1
=======
        if not url:
            LOGERR('Invalid URL')
            return None

        # Ensure that the URL does not exist in DB already
        id = self.get_rec_id(url)
        if id:
            LOGERR('URL [%s] already exists at index %d', url, id)
            return None
>>>>>>> 42679099

        if fetch:
            # Fetch data
            ptitle, pdesc, ptags, mime, bad = network_handler(url)
            if bad:
                print(gettext('Malformed URL\n'))
            elif mime:
                LOGDBG('HTTP HEAD requested')
            elif ptitle == '' and title_in is None:
                print(gettext('No title\n'))
            else:
                LOGDBG('Title: [%s]', ptitle)
        else:
            ptitle = pdesc = ptags = ''
            LOGDBG('ptags: [%s]', ptags)

        if title_in is not None:
            ptitle = title_in

        # Fix up tags, if broken
        tags_in = delim_wrap(tags_in)

        # Process description
        if desc is None:
            desc = '' if pdesc is None else pdesc

        try:
            flagset = FLAG_NONE
            if immutable:
                flagset |= FLAG_IMMUTABLE

            qry = 'INSERT INTO bookmarks(URL, metadata, tags, desc, flags) VALUES (?, ?, ?, ?, ?)'
            self.cur.execute(qry, (url, ptitle, tags_in, desc, flagset))
            if not delay_commit:
                self.conn.commit()
            if self.chatty:
                self.print_rec(self.cur.lastrowid)
            return self.cur.lastrowid
        except Exception as e:
            LOGERR('add_rec(): %s', e)
            return None

    def append_tag_at_index(self, index, tags_in, delay_commit=False):
        """Append tags to bookmark tagset at index.

        Parameters
        ----------
        index : int
            DB index of the record. 0 indicates all records.
        tags_in : str
            Comma-separated tags to add manually.
        delay_commit : bool
            True if record should not be committed to the DB,
            leaving commit responsibility to caller. Default is False.

        Returns
        -------
        bool
            True on success, False on failure.
        """

        if tags_in is None or tags_in == DELIM:
            return True

        if index == 0:
            resp = read_in(gettext('Append the tags to ALL bookmarks? (y/n): '))
            if resp != 'y':
                return False

            self.cur.execute('SELECT id, tags FROM bookmarks ORDER BY id ASC')
        else:
            self.cur.execute('SELECT id, tags FROM bookmarks WHERE id = ? LIMIT 1', (index,))

        resultset = self.cur.fetchall()
        if resultset:
            query = 'UPDATE bookmarks SET tags = ? WHERE id = ?'
            for row in resultset:
                tags = row[1] + tags_in[1:]
                tags = parse_tags([tags])
                self.cur.execute(query, (tags, row[0],))
                if self.chatty and not delay_commit:
                    self.print_rec(row[0])
        else:
            return False

        if not delay_commit:
            self.conn.commit()

        return True

    def delete_tag_at_index(self, index, tags_in, delay_commit=False, chatty=True):
        """Delete tags from bookmark tagset at index.

        Parameters
        ----------
        index : int
            DB index of bookmark record. 0 indicates all records.
        tags_in : str
            Comma-separated tags to delete manually.
        delay_commit : bool
            True if record should not be committed to the DB,
            leaving commit responsibility to caller. Default is False.
        chatty: bool
            Skip confirmation when set to False.

        Returns
        -------
        bool
            True on success, False on failure.
        """

        if tags_in is None or tags_in == DELIM:
            return True

        tags_to_delete = tags_in.strip(DELIM).split(DELIM)

        if index == 0:
            if chatty:
                resp = read_in(gettext('Delete the tag(s) from ALL bookmarks? (y/n): '))
                if resp != 'y':
                    return False

            count = 0
            match = "'%' || ? || '%'"
            for tag in tags_to_delete:
                tag = delim_wrap(tag)
                q = ("UPDATE bookmarks SET tags = replace(tags, '%s', '%s') "
                     "WHERE tags LIKE %s" % (tag, DELIM, match))
                self.cur.execute(q, (tag,))
                count += self.cur.rowcount

            if count and not delay_commit:
                self.conn.commit()
                if self.chatty:
                    print(gettext('%d record(s) updated') % count)

            return True

        # Process a single index
        # Use SELECT and UPDATE to handle multiple tags at once
        query = 'SELECT id, tags FROM bookmarks WHERE id = ? LIMIT 1'
        self.cur.execute(query, (index,))
        resultset = self.cur.fetchall()
        if resultset:
            query = 'UPDATE bookmarks SET tags = ? WHERE id = ?'
            for row in resultset:
                tags = row[1]

                for tag in tags_to_delete:
                    tags = tags.replace(delim_wrap(tag), DELIM)

                self.cur.execute(query, (parse_tags([tags]), row[0],))
                if self.chatty and not delay_commit:
                    self.print_rec(row[0])

                if not delay_commit:
                    self.conn.commit()
        else:
            return False

        return True

    def update_rec(
            self,
            index: int,
            url: Optional[str] = None,
            title_in: Optional[str] = None,
            tags_in: Optional[str] = None,
            desc: Optional[str] = None,
            immutable: Optional[bool] = None,
            threads: int = 4) -> bool:
        """Update an existing record at index.

        Update all records if index is 0 and url is not specified.
        URL is an exception because URLs are unique in DB.

        Parameters
        ----------
        index : int
            DB index of record. 0 indicates all records.
        url : str, optional
            Bookmark address.
        title_in : str, optional
            Title to add manually.
        tags_in : str, optional
            Comma-separated tags to add manually. Must start and end with comma.
            Prefix with '+,' to append to current tags.
            Prefix with '-,' to delete from current tags.
        desc : str, optional
            Description of bookmark.
        immutable : bool, optional
            Disable title fetch from web if True. Default is None (no change).
        threads : int
            Number of threads to use to refresh full DB. Default is 4.

        Returns
        -------
        bool
            True on success, False on Failure.
        """

        arguments = []  # type: List[Any]
        query = 'UPDATE bookmarks SET'
        to_update = False
        tag_modified = False
        ret = False

        # Update URL if passed as argument
        if url is not None and url != '':
            if index == 0:
                LOGERR(gettext('All URLs cannot be same'))
                return False
            query += ' URL = ?,'
            arguments += (url,)
            to_update = True

        # Update tags if passed as argument
        if tags_in is not None:
            if tags_in in ('+,', '-,'):
                LOGERR(gettext('Please specify a tag'))
                return False

            if tags_in.startswith('+,'):
                chatty = self.chatty
                self.chatty = False
                ret = self.append_tag_at_index(index, tags_in[1:])
                self.chatty = chatty
                tag_modified = True
            elif tags_in.startswith('-,'):
                chatty = self.chatty
                self.chatty = False
                ret = self.delete_tag_at_index(index, tags_in[1:])
                self.chatty = chatty
                tag_modified = True
            else:
                tags_in = delim_wrap(tags_in)

                query += ' tags = ?,'
                arguments += (tags_in,)
                to_update = True

        # Update description if passed as an argument
        if desc is not None:
            query += ' desc = ?,'
            arguments += (desc,)
            to_update = True

        # Update immutable flag if passed as argument
        if immutable is not None:
            if immutable:
                query += ' flags = flags | ?,'
                arguments += (FLAG_IMMUTABLE,)
            else:
                query += ' flags = flags & ?,'
                arguments += (~FLAG_IMMUTABLE,)
            to_update = True

        # Update title
        #
        # 1. If --title has no arguments, delete existing title
        # 2. If --title has arguments, update existing title
        # 3. If --title option is omitted at cmdline:
        #    If URL is passed, update the title from web using the URL
        # 4. If no other argument (url, tag, comment, immutable) passed,
        #    update title from web using DB URL (if title is mutable)
        title_to_insert = None
        pdesc = None
        ptags = None
        if title_in is not None:
            title_to_insert = title_in
        elif url is not None and url != '':
            title_to_insert, pdesc, ptags, mime, bad = network_handler(url)
            if bad:
                print(gettext('Malformed URL'))
            elif mime:
                LOGDBG('HTTP HEAD requested')
            elif title_to_insert == '':
                print(gettext('No title'))
            else:
                LOGDBG('Title: [%s]', title_to_insert)

            if not desc:
                if not pdesc:
                    pdesc = ''
                query += ' desc = ?,'
                arguments += (pdesc,)
                to_update = True
        elif not to_update and not tag_modified:
            ret = self.refreshdb(index, threads)
            if ret and index and self.chatty:
                self.print_rec(index)
            return ret

        if title_to_insert is not None:
            query += ' metadata = ?,'
            arguments += (title_to_insert,)
            to_update = True

        if not to_update:  # Nothing to update
            # Show bookmark if tags were appended to deleted
            if tag_modified and self.chatty:
                self.print_rec(index)
            return ret

        if index == 0:  # Update all records
            resp = read_in(gettext('Update ALL bookmarks? (y/n): '))
            if resp != 'y':
                return False

            query = query[:-1]
        else:
            query = query[:-1] + ' WHERE id = ?'
            arguments += (index,)

        LOGDBG('update_rec query: "%s", args: %s', query, arguments)

        try:
            self.cur.execute(query, arguments)
            self.conn.commit()
            if self.cur.rowcount and self.chatty:
                self.print_rec(index)

            if self.cur.rowcount == 0:
                LOGERR(gettext('No matching index %d'), index)
                return False
        except sqlite3.IntegrityError:
            LOGERR(gettext('URL already exists'))
            return False
        except sqlite3.OperationalError as e:
            LOGERR(e)
            return False

        return True

    def refreshdb(self, index: int, threads: int) -> bool:
        """Refresh ALL records in the database.

        Fetch title for each bookmark from the web and update the records.
        Doesn't update the record if fetched title is empty.

        Notes
        -----
            This API doesn't change DB index, URL or tags of a bookmark.
            This API is verbose.

        Parameters
        ----------
        index : int
            DB index of record to update. 0 indicates all records.
        threads: int
            Number of threads to use to refresh full DB. Default is 4.
        """

        if index == 0:
            self.cur.execute('SELECT id, url, flags FROM bookmarks ORDER BY id ASC')
        else:
            self.cur.execute('SELECT id, url, flags FROM bookmarks WHERE id = ? LIMIT 1', (index,))

        resultset = self.cur.fetchall()
        recs = len(resultset)
        if not recs:
            LOGERR(gettext('No matching index or title immutable or empty DB'))
            return False

        # Set up strings to be printed
        if self.colorize:
            bad_url_str = '\x1b[1m%s\x1b[0m\n' % gettext('Index %d: Malformed URL')
            mime_str = '\x1b[1m%s\x1b[0m\n' % gettext('Index %d: HTTP HEAD requested')
            blank_url_str = '\x1b[1m%s\x1b[0m\n' % gettext('Index %d: No title')
            success_str = '%s\x1b[92m%s\x1b[0m\n' % (gettext('Title: [%s]\n'),gettext('Index %d: updated'))
        else:
            bad_url_str = gettext('Index %d: Malformed URL\n')
            mime_str = gettext('Index %d: HTTP HEAD requested\n')
            blank_url_str = gettext('Index %d: No title\n')
            success_str = gettext('Title: [%s]\nIndex %d: updated\n')

        done = {'value': 0}  # count threads completed
        processed = {'value': 0}  # count number of records processed

        # An additional call to generate default headers
        # gen_headers() is called within network_handler()
        # However, this initial call to setup headers
        # ensures there is no race condition among the
        # initial threads to setup headers
        if not MYHEADERS:
            gen_headers()

        cond = threading.Condition()
        cond.acquire()

        def refresh(count, cond):
            """Inner function to fetch titles and update records.

            Parameters
            ----------
            count : int
                Dummy input to adhere to convention.
            cond : threading condition object.
            """

            count = 0

            while True:
                query = 'UPDATE bookmarks SET'
                arguments = []

                cond.acquire()
                if resultset:
                    row = resultset.pop()
                else:
                    cond.release()
                    break
                cond.release()

                title, desc, tags, mime, bad = network_handler(row[1], row[2] & 1)
                count += 1

                cond.acquire()

                if bad:
                    print(bad_url_str % row[0])
                    cond.release()
                    continue

                if mime:
                    if self.chatty:
                        print(mime_str % row[0])
                    cond.release()
                    continue

                to_update = False

                if not title or title == '':
                    LOGERR(blank_url_str, row[0])
                else:
                    query += ' metadata = ?,'
                    arguments += (title,)
                    to_update = True

                if desc:
                    query += ' desc = ?,'
                    arguments += (desc,)
                    to_update = True

                if not to_update:
                    cond.release()
                    continue

                query = query[:-1] + ' WHERE id = ?'
                arguments += (row[0],)
                LOGDBG('refreshdb query: "%s", args: %s', query, arguments)

                self.cur.execute(query, arguments)

                # Save after fetching 32 titles per thread
                if count & 0b11111 == 0:
                    self.conn.commit()

                if self.chatty:
                    print(success_str % (title, row[0]))
                cond.release()

                if INTERRUPTED:
                    break

            LOGDBG('Thread %d: processed %d', threading.get_ident(), count)
            with cond:
                done['value'] += 1
                processed['value'] += count
                cond.notify()

        if recs < threads:
            threads = recs

        for i in range(threads):
            thread = threading.Thread(target=refresh, args=(i, cond))
            thread.start()

        while done['value'] < threads:
            cond.wait()
            LOGDBG('%d threads completed', done['value'])

        # Guard: records found == total records processed
        if recs != processed['value']:
            LOGERR(gettext('Records: %d, processed: %d !!!'), recs, processed['value'])

        cond.release()
        self.conn.commit()
        return True

    def edit_update_rec(self, index, immutable=None):
        """Edit in editor and update a record.

        Parameters
        ----------
        index : int
            DB index of the record.
            Last record, if index is -1.
        immutable : bool, optional
            Disable title fetch from web if True. Default is None (no change).

        Returns
        -------
        bool
            True if updated, else False.
        """

        editor = get_system_editor()
        if editor == 'none':
            LOGERR(gettext('EDITOR must be set to use index with -w'))
            return False

        if index == -1:
            # Edit the last records
            index = self.get_max_id()
<<<<<<< HEAD
            if index == -1:
                LOGERR(gettext('Empty database'))
=======
            if not index:
                LOGERR('Empty database')
>>>>>>> 42679099
                return False

        rec = self.get_rec_by_id(index)
        if not rec:
            LOGERR(gettext('No matching index %d'), index)
            return False

        # If reading from DB, show empty title and desc as empty lines. We have to convert because
        # even in case of add with a blank title or desc, '' is used as initializer to show '-'.
        result = edit_rec(editor, rec.url, rec.title or None, rec.tags_raw, rec.desc or None)
        if result is not None:
            url, title, tags, desc = result
            return self.update_rec(index, url, title, tags, desc, immutable)

        if immutable is not None:
            return self.update_rec(index, immutable=immutable)

        return False

    def list_using_id(self, ids=[]):
        """List entries in the DB using the specified id list.

        Parameters
        ----------
        ids : list of ids in string form

        Returns
        -------
        list
        """
        q0 = 'SELECT * FROM bookmarks'
        if ids:
            q0 += ' WHERE id in ('
            for idx in ids:
                if '-' in idx:
                    val = idx.split('-')
                    if val[0]:
                        part_ids = list(map(int, val))
                        part_ids[1] += 1
                        part_ids = list(range(*part_ids))
                    else:
                        end = int(val[1])
                        qtemp = 'SELECT id FROM bookmarks ORDER BY id DESC limit {0}'.format(end)
                        self.cur.execute(qtemp, [])
                        part_ids = list(chain.from_iterable(self.cur.fetchall()))
                    q0 += ','.join(list(map(str, part_ids)))
                else:
                    q0 += idx + ','
            q0 = q0.rstrip(',')
            q0 += ')'

        try:
            return self._fetch(q0)
        except sqlite3.OperationalError as e:
            LOGERR(e)
            return []

    def searchdb(
            self,
            keywords: List[str],
            all_keywords: bool = False,
            deep: bool = False,
            regex: bool = False
    ) -> List[BookmarkVar]:
        """Search DB for entries where tags, URL, or title fields match keywords.

        Parameters
        ----------
        keywords : list of str
            Keywords to search.
        all_keywords : bool
            True to return records matching ALL keywords.
            False (default value) to return records matching ANY keyword.
        deep : bool
            True to search for matching substrings. Default is False.
        regex : bool
            Match a regular expression if True. Default is False.

        Returns
        -------
        list
            List of search results.
        """
        if not keywords:
            return []

        # Deep query string
        q1 = ("(tags LIKE ('%' || ? || '%') OR "
              "URL LIKE ('%' || ? || '%') OR "
              "metadata LIKE ('%' || ? || '%') OR "
              "desc LIKE ('%' || ? || '%')) ")
        # Non-deep query string
        q2 = ('(tags REGEXP ? OR '
              'URL REGEXP ? OR '
              'metadata REGEXP ? OR '
              'desc REGEXP ?) ')
        qargs = []  # type: List[Any]

        case_statement = lambda x: 'CASE WHEN ' + x + ' THEN 1 ELSE 0 END'
        if regex:
            q0 = 'SELECT id, url, metadata, tags, desc, flags FROM (SELECT *, '
            for token in keywords:
                if not token:
                    continue

                q0 += case_statement(q2) + ' + '
                qargs += (token, token, token, token,)

            if not qargs:
                return []

            q0 = q0[:-3] + ' AS score FROM bookmarks WHERE score > 0 ORDER BY score DESC)'
        elif all_keywords:
            if len(keywords) == 1 and keywords[0] == 'blank':
                q0 = "SELECT * FROM bookmarks WHERE metadata = '' OR tags = ? "
                qargs += (DELIM,)
            elif len(keywords) == 1 and keywords[0] == 'immutable':
                q0 = 'SELECT * FROM bookmarks WHERE flags & 1 == 1 '
            else:
                q0 = 'SELECT id, url, metadata, tags, desc, flags FROM bookmarks WHERE '
                for token in keywords:
                    if not token:
                        continue

                    if deep:
                        q0 += q1 + 'AND '
                    else:
                        _pre = _post = ''
                        if str.isalnum(token[0]):
                            _pre = '\\b'
                        if str.isalnum(token[-1]):
                            _post = '\\b'
                        token = _pre + re.escape(token.rstrip('/')) + _post
                        q0 += q2 + 'AND '

                    qargs += (token, token, token, token,)

                if not qargs:
                    return []

                q0 = q0[:-4]
            q0 += 'ORDER BY id ASC'
        elif not all_keywords:
            q0 = 'SELECT id, url, metadata, tags, desc, flags FROM (SELECT *, '
            for token in keywords:
                if not token:
                    continue

                if deep:
                    q0 += case_statement(q1) + ' + '
                else:
                    _pre = _post = ''
                    if str.isalnum(token[0]):
                        _pre = '\\b'
                    if str.isalnum(token[-1]):
                        _post = '\\b'
                    token = _pre + re.escape(token.rstrip('/')) + _post
                    q0 += case_statement(q2) + ' + '

                qargs += (token, token, token, token,)

            if not qargs:
                return []

            q0 = q0[:-3] + ' AS score FROM bookmarks WHERE score > 0 ORDER BY score DESC)'
        else:
<<<<<<< HEAD
            LOGERR(gettext('Invalid search option'))
            return None
=======
            LOGERR('Invalid search option')
            return []
>>>>>>> 42679099

        LOGDBG('query: "%s", args: %s', q0, qargs)

        try:
            return self._fetch(q0, *qargs)
        except sqlite3.OperationalError as e:
            LOGERR(e)
            return []

    def search_by_tag(self, tags: Optional[str]) -> List[BookmarkVar]:
        """Search bookmarks for entries with given tags.

        Parameters
        ----------
        tags : str
            String of tags to search for.
            Retrieves entries matching ANY tag if tags are
            delimited with ','.
            Retrieves entries matching ALL tags if tags are
            delimited with '+'.

        Returns
        -------
        list
            List of search results.
        """

        LOGDBG(tags)
        if tags is None or tags == DELIM or tags == '':
            return []

        tags_, search_operator, excluded_tags = prep_tag_search(tags)
        if search_operator is None:
            LOGERR("Cannot use both '+' and ',' in same search")
            return []

        LOGDBG('tags: %s', tags_)
        LOGDBG('search_operator: %s', search_operator)
        LOGDBG('excluded_tags: %s', excluded_tags)

        if search_operator == 'AND':
            query = ("SELECT id, url, metadata, tags, desc, flags FROM bookmarks "
                     "WHERE tags LIKE '%' || ? || '%' ")
            for tag in tags_[1:]:
                query += "{} tags LIKE '%' || ? || '%' ".format(search_operator)

            if excluded_tags:
                tags_.append(excluded_tags)
                query = query.replace('WHERE tags', 'WHERE (tags')
                query += ') AND tags NOT REGEXP ? '
            query += 'ORDER BY id ASC'
        else:
            query = 'SELECT id, url, metadata, tags, desc, flags FROM (SELECT *, '
            case_statement = "CASE WHEN tags LIKE '%' || ? || '%' THEN 1 ELSE 0 END"
            query += case_statement

            for tag in tags_[1:]:
                query += ' + ' + case_statement

            query += ' AS score FROM bookmarks WHERE score > 0'

            if excluded_tags:
                tags_.append(excluded_tags)
                query += ' AND tags NOT REGEXP ? '

            query += ' ORDER BY score DESC)'

        LOGDBG('query: "%s", args: %s', query, tags_)
        return self._fetch(query, *tags_)

    def search_keywords_and_filter_by_tags(
            self,
            keywords: List[str],
            all_keywords: bool,
            deep: bool,
            regex: bool,
            stag: str) -> List[BookmarkVar]:
        """Search bookmarks for entries with keywords and specified
        criteria while filtering out entries with matching tags.

        Parameters
        ----------
        keywords : list of str
            Keywords to search.
        all_keywords : bool
            True to return records matching ALL keywords.
            False to return records matching ANY keyword.
        deep : bool
            True to search for matching substrings.
        regex : bool
            Match a regular expression if True.
        stag : str
            String of tags to search for.
            Retrieves entries matching ANY tag if tags are
            delimited with ','.
            Retrieves entries matching ALL tags if tags are
            delimited with '+'.

        Returns
        -------
        list
            List of search results.
        """

        keyword_results = self.searchdb(keywords, all_keywords, deep, regex)
        stag_results = self.search_by_tag(''.join(stag))
        return list(set(keyword_results) & set(stag_results))

    def exclude_results_from_search(self, search_results, without, deep):
        """Excludes records that match keyword search using without parameters

        Parameters
        ----------
        search_results : list
            List of search results
        without : list of str
            Keywords to search.
        deep : bool
            True to search for matching substrings.

        Returns
        -------
        list
            List of search results.
        """

        return list(set(search_results) - set(self.searchdb(without, False, deep)))

    def compactdb(self, index: int, delay_commit: bool = False):
        """When an entry at index is deleted, move the
        last entry in DB to index, if index is lesser.

        Parameters
        ----------
        index : int
            DB index of deleted entry.
        delay_commit : bool
            True if record should not be committed to the DB,
            leaving commit responsibility to caller. Default is False.
        """

        # Return if the last index left in DB was just deleted
        max_id = self.get_max_id()
        if not max_id:
            return

        query1 = 'SELECT id, URL, metadata, tags, desc, flags FROM bookmarks WHERE id = ? LIMIT 1'
        query2 = 'DELETE FROM bookmarks WHERE id = ?'
        query3 = 'INSERT INTO bookmarks(id, URL, metadata, tags, desc, flags) VALUES (?, ?, ?, ?, ?, ?)'

        # NOOP if the just deleted index was the last one
        if max_id > index:
            results = self._fetch(query1, max_id)
            for row in results:
                self.cur.execute(query2, (row.id,))
                self.cur.execute(query3, (index, row.url, row.title, row.tags_raw, row.desc, row.flags))
                if not delay_commit:
                    self.conn.commit()
                if self.chatty:
<<<<<<< HEAD
                    print(gettext('Index %d moved to %d') % (row[0], index))
=======
                    print('Index %d moved to %d' % (row.id, index))
>>>>>>> 42679099

    def delete_rec(
            self,
            index: int = None,
            low: int = 0,
            high: int = 0,
            is_range: bool = False,
            delay_commit: bool = False
    ) -> bool:
        """Delete a single record or remove the table if index is 0.

        Parameters
        ----------
        index : int, optional
            DB index of deleted entry.
        low : int
            Actual lower index of range.
        high : int
            Actual higher index of range.
        is_range : bool
            A range is passed using low and high arguments.
            An index is ignored if is_range is True.
        delay_commit : bool
            True if record should not be committed to the DB,
            leaving commit responsibility to caller. Default is False.

        Raises
        ------
        TypeError
            If any of index, low, or high variable is not integer.

        Returns
        -------
        bool
            True on success, False on failure.

        Examples
        --------
        >>> from tempfile import NamedTemporaryFile
        >>> import buku
        >>> sdb = buku.BukuDb(dbfile=NamedTemporaryFile().name)  # single record database
        >>> sdb.add_rec('https://example.com')
        1
        >>> sdb.delete_rec(1)
        Index 1 deleted
        True

        Delete record with default range.

        >>> sdb = buku.BukuDb(dbfile=NamedTemporaryFile().name)
        >>> sdb.add_rec('https://example.com')
        1
        >>> sdb.delete_rec(is_range=True)  # doctest: +SKIP
        Remove ALL bookmarks? (y/n): y
        All bookmarks deleted
        True

        Running the function without any parameter will raise TypeError.

        >>> sdb = buku.BukuDb(dbfile=NamedTemporaryFile().name)
        >>> sdb.add_rec('https://example.com')
        1
        >>> sdb.delete_rec()
        Traceback (most recent call last):
        ...
        TypeError: index, low, or high variable is not integer

        Negative number on `high` and `low` paramaters when is_range is True
        will log error and return False

        >>> edb = buku.BukuDb(dbfile=NamedTemporaryFile().name)
        >>> edb.delete_rec(low=-1, high=-1, is_range=True)
        False

        Remove the table

        >>> sdb = buku.BukuDb(dbfile=NamedTemporaryFile().name)
        >>> sdb.delete_rec(0)  # doctest: +SKIP
        Remove ALL bookmarks? (y/n): y
        All bookmarks deleted
        True
        """
        params = [low, high]
        if not is_range:
            params.append(index)
        if any(map(lambda x: not isinstance(x, int), params)):
            raise TypeError('index, low, or high variable is not integer')

        if is_range:  # Delete a range of indices
            if low < 0 or high < 0:
                LOGERR(gettext('Negative range boundary'))
                return False

            if low > high:
                low, high = high, low

            # If range starts from 0, delete all records
            if low == 0:
                return self.cleardb()

            try:
                if self.chatty:
                    self.cur.execute('SELECT COUNT(*) from bookmarks where id '
                                     'BETWEEN ? AND ?', (low, high))
                    count = self.cur.fetchone()
                    if count[0] < 1:
                        print(gettext('Index %d-%d: 0 deleted') % (low, high))
                        return False

                    if self.print_rec(0, low, high, True) is True:
                        resp = input(gettext('Delete these bookmarks? (y/n): '))
                        if resp != 'y':
                            return False

                query = 'DELETE from bookmarks where id BETWEEN ? AND ?'
                self.cur.execute(query, (low, high))
                print(gettext('Index %d-%d: %d deleted') % (low, high, self.cur.rowcount))
                if not self.cur.rowcount:
                    return False

                # Compact DB by ascending order of index to ensure
                # the existing higher indices move only once
                # Delayed commit is forced
                for index in range(low, high + 1):
                    self.compactdb(index, delay_commit=True)

                if not delay_commit:
                    self.conn.commit()
            except IndexError:
                LOGERR(gettext('No matching index'))
                return False
        elif index == 0:  # Remove the table
            return self.cleardb()
        else:  # Remove a single entry
            try:
                if self.chatty:
                    self.cur.execute('SELECT COUNT(*) FROM bookmarks WHERE '
                                     'id = ? LIMIT 1', (index,))
                    count = self.cur.fetchone()
                    if count[0] < 1:
                        LOGERR(gettext('No matching index %d'), index)
                        return False

                    if self.print_rec(index) is True:
                        resp = input(gettext('Delete this bookmark? (y/n): '))
                        if resp != 'y':
                            return False

                query = 'DELETE FROM bookmarks WHERE id = ?'
                self.cur.execute(query, (index,))
                if self.cur.rowcount == 1:
                    print(gettext('Index %d deleted') % index)
                    self.compactdb(index, delay_commit=True)
                    if not delay_commit:
                        self.conn.commit()
                else:
                    LOGERR(gettext('No matching index %d'), index)
                    return False
            except IndexError:
                LOGERR(gettext('No matching index %d'), index)
                return False
            except sqlite3.OperationalError as e:
                LOGERR(e)
                return False

        return True

    def delete_resultset(self, results):
        """Delete search results in descending order of DB index.

        Indices are expected to be unique and in ascending order.

        Notes
        -----
            This API forces a delayed commit.

        Parameters
        ----------
        results : list of tuples
            List of results to delete from DB.

        Returns
        -------
        bool
            True on success, False on failure.
        """
        if self.chatty:
            resp = read_in(gettext('Delete the search results? (y/n): '))
            if resp != 'y':
                return False

        # delete records in reverse order
        pos = len(results) - 1
        while pos >= 0:
            idx = results[pos][0]
            self.delete_rec(idx, delay_commit=True)

            # Commit at every 200th removal
            if pos % 200 == 0:
                self.conn.commit()

            pos -= 1

        return True

    def delete_rec_all(self, delay_commit=False):
        """Removes all records in the Bookmarks table.

        Parameters
        ----------
        delay_commit : bool
            True if record should not be committed to the DB,
            leaving commit responsibility to caller. Default is False.

        Returns
        -------
        bool
            True on success, False on failure.
        """

        try:
            self.cur.execute('DELETE FROM bookmarks')
            if not delay_commit:
                self.conn.commit()
            return True
        except Exception as e:
            LOGERR(gettext('delete_rec_all(): %s'), e)
            return False

    def cleardb(self):
        """Drops the bookmark table if it exists.

        Returns
        -------
        bool
            True on success, False on failure.
        """

        resp = read_in(gettext('Remove ALL bookmarks? (y/n): '))
        if resp != 'y':
            print(gettext('No bookmarks deleted'))
            return False

        if self.delete_rec_all():
            self.cur.execute('VACUUM')
            self.conn.commit()
            print(gettext('All bookmarks deleted'))
            return True

        return False

    def print_rec(self, index: int = 0, low: int = 0, high: int = 0, is_range: bool = False) -> bool:
        """Print bookmark details at index or all bookmarks if index is 0.

        A negative index behaves like tail, if title is blank show "Untitled".

        Empty database check will run when `index` < 0 and `is_range` is False.

        Parameters
        -----------
        index : int
            DB index of record to print. 0 prints all records.
        low : int
            Actual lower index of range.
        high : int
            Actual higher index of range.
        is_range : bool
            A range is passed using low and high arguments.
            An index is ignored if is_range is True.

        Returns
        -------
        bool
            True on success, False on failure.

        Examples
        --------
        >>> import buku
        >>> from tempfile import NamedTemporaryFile
        >>> edb = buku.BukuDb(dbfile=NamedTemporaryFile().name)  # empty database
        >>> edb.print_rec()
        True

        Print negative index on empty database will log error and return False

        >>> edb.print_rec(-3)
        False

        print non empty database with default argument.

        >>> sdb = buku.BukuDb(dbfile=NamedTemporaryFile().name)  # single record database
        >>> sdb.add_rec('https://example.com')
        1
        >>> assert sdb.print_rec()
        1. Example Domain
           > https://example.com
        <BLANKLINE>

        Negative number on `high` and `low` paramaters when is_range is True
        will log error and return False

        >>> sdb.print_rec(low=-1, high=-1, is_range=True)
        False
        >>> edb.print_rec(low=-1, high=-1, is_range=True)
        False
        """
        if not is_range and index < 0:
            # Show the last n records
            _id = self.get_max_id()
<<<<<<< HEAD
            if _id == -1:
                LOGERR(gettext('Empty database'))
=======
            if not _id:
                LOGERR('Empty database')
>>>>>>> 42679099
                return False

            low = (1 if _id <= -index else _id + index + 1)
            high = _id
            is_range = True

        if is_range:
            if low < 0 or high < 0:
                LOGERR(gettext('Negative range boundary'))
                return False

            if low > high:
                low, high = high, low

            try:
                # If range starts from 0 print all records
                if low == 0:
                    query = 'SELECT * from bookmarks'
                    resultset = self.cur.execute(query)
                else:
                    query = 'SELECT * from bookmarks where id BETWEEN ? AND ?'
                    resultset = self.cur.execute(query, (low, high))
            except IndexError:
                LOGERR(gettext('Index out of range'))
                return False
        elif index != 0:  # Show record at index
            try:
                results = self._fetch('SELECT * FROM bookmarks WHERE id = ? LIMIT 1', index)
                if not results:
                    LOGERR(gettext('No matching index %d'), index)
                    return False
            except IndexError:
                LOGERR(gettext('No matching index %d'), index)
                return False

            if self.json is None:
                print_rec_with_filter(results, self.field_filter)
            elif self.json:
                write_string_to_file(format_json(results, True, self.field_filter), self.json)
            else:
                print_json_safe(results, True, self.field_filter)

            return True
        else:  # Show all entries
            self.cur.execute('SELECT * FROM bookmarks')
            resultset = self.cur.fetchall()

        if not resultset:
            LOGERR(gettext('0 records'))
            return True

        if self.json is None:
            print_rec_with_filter(resultset, self.field_filter)
        elif self.json:
            write_string_to_file(format_json(resultset, field_filter=self.field_filter), self.json)
        else:
            print_json_safe(resultset, field_filter=self.field_filter)

        return True

    def get_tag_all(self):
        """Get list of tags in DB.

        Returns
        -------
        tuple
            (list of unique tags sorted alphabetically,
             dictionary of {tag: usage_count}).
        """

        tags = []
        unique_tags = []
        dic = {}
        qry = 'SELECT DISTINCT tags, COUNT(tags) FROM bookmarks GROUP BY tags'
        for row in self.cur.execute(qry):
            tagset = row[0].strip(DELIM).split(DELIM)
            for tag in tagset:
                if tag not in tags:
                    dic[tag] = row[1]
                    tags += (tag,)
                else:
                    dic[tag] += row[1]

        if not tags:
            return tags, dic

        if tags[0] == '':
            unique_tags = sorted(tags[1:])
        else:
            unique_tags = sorted(tags)

        return unique_tags, dic

    def suggest_similar_tag(self, tagstr):
        """Show list of tags those go together in DB.

        Parameters
        ----------
        tagstr : str
            Original tag string.

        Returns
        -------
        str
            DELIM separated string of tags.
        """

        tags = tagstr.split(',')
        if not len(tags):
            return tagstr

        qry = 'SELECT DISTINCT tags FROM bookmarks WHERE tags LIKE ?'
        tagset = set()
        for tag in tags:
            if tag == '':
                continue

            self.cur.execute(qry, ('%' + delim_wrap(tag) + '%',))
            results = self.cur.fetchall()
            for row in results:
                # update tagset with unique tags in row
                tagset |= set(row[0].strip(DELIM).split(DELIM))

        # remove user supplied tags from tagset
        tagset.difference_update(tags)

        if not len(tagset):
            return tagstr

        unique_tags = sorted(tagset)

        print(gettext('similar tags:\n'))
        for count, tag in enumerate(unique_tags):
            print('%d. %s' % (count + 1, tag))

        selected_tags = input(gettext('\nselect: ')).split()
        print()
        if not selected_tags:
            return tagstr

        tags = [tagstr]
        for index in selected_tags:
            try:
                tags.append(delim_wrap(unique_tags[int(index) - 1]))
            except Exception as e:
                LOGERR(e)
                continue

        return parse_tags(tags)

    def replace_tag(self, orig: str, new: List[str] = []) -> bool:
        """Replace original tag by new tags in all records.

        Remove original tag if new tag is empty.

        Parameters
        ----------
        orig : str
            Original tag.
        new : list
            Replacement tags.

        Returns
        -------
        bool
            True on success, False on failure.
        """

        orig = delim_wrap(orig)
        newtags = parse_tags(new) if new else DELIM

        if orig == newtags:
            print(gettext('Tags are same.'))
            return False

        # Remove original tag from DB if new tagset reduces to delimiter
        if newtags == DELIM:
            return self.delete_tag_at_index(0, orig)

        # Update bookmarks with original tag
        query = 'SELECT id, tags FROM bookmarks WHERE tags LIKE ?'
        self.cur.execute(query, ('%' + orig + '%',))
        results = self.cur.fetchall()
        if results:
            query = 'UPDATE bookmarks SET tags = ? WHERE id = ?'
            for row in results:
                tags = row[1].replace(orig, newtags)
                tags = parse_tags([tags])
                self.cur.execute(query, (tags, row[0],))
                print(gettext('Index %d updated') % row[0])

            self.conn.commit()

        return True

    def get_tagstr_from_taglist(self, id_list, taglist):
        """Get a string of delimiter-separated (and enclosed) string
        of tags from a dictionary of tags by matching ids.

        The inputs are the outputs from BukuDb.get_tag_all().

        Parameters
        ----------
        id_list : list
            List of ids.
        taglist : list
            List of tags.
        Returns
        -------
        str
            Delimiter separated and enclosed list of tags.
        """

        tags = DELIM

        for id in id_list:
            if is_int(id) and int(id) > 0:
                tags += taglist[int(id) - 1] + DELIM
            elif '-' in id:
                vals = [int(x) for x in id.split('-')]
                if vals[0] > vals[-1]:
                    vals[0], vals[-1] = vals[-1], vals[0]

                for _id in range(vals[0], vals[-1] + 1):
                    tags += taglist[_id - 1] + DELIM

        return tags

    def set_tag(self, cmdstr, taglist):
        """Append, overwrite, remove tags using the symbols >>, > and << respectively.

        Parameters
        ----------
        cmdstr : str
            Command pattern.
        taglist : list
            List of tags.

        Returns
        -------
        int
            Number of indices updated on success, -1 on failure, -2 on no symbol found.
        """

        if not cmdstr or not taglist:
            return -1

        flag = 0  # 0: invalid, 1: append, 2: overwrite, 3: remove
        index = cmdstr.find('>>')
        if index == -1:
            index = cmdstr.find('>')
            if index != -1:
                flag = 2
            else:
                index = cmdstr.find('<<')
                if index != -1:
                    flag = 3
        else:
            flag = 1

        if not flag:
            return -2

        tags = DELIM
        id_list = cmdstr[:index].split()
        try:
            tags = self.get_tagstr_from_taglist(id_list, taglist)
            if tags == DELIM and flag != 2:
                return -1
        except ValueError:
            return -1

        if flag != 2:
            index += 1

        update_count = 0
        query = 'UPDATE bookmarks SET tags = ? WHERE id = ?'
        try:
            db_id_list = cmdstr[index + 1:].split()
            for id in db_id_list:
                if is_int(id) and int(id) > 0:
                    if flag == 1:
                        if self.append_tag_at_index(id, tags, True):
                            update_count += 1
                    elif flag == 2:
                        tags = parse_tags([tags])
                        self.cur.execute(query, (tags, id,))
                        update_count += self.cur.rowcount
                    else:
                        self.delete_tag_at_index(id, tags, True)
                        update_count += 1
                elif '-' in id:
                    vals = [int(x) for x in id.split('-')]
                    if vals[0] > vals[-1]:
                        vals[0], vals[-1] = vals[-1], vals[0]

                    for _id in range(vals[0], vals[-1] + 1):
                        if flag == 1:
                            if self.append_tag_at_index(_id, tags, True):
                                update_count += 1
                        elif flag == 2:
                            tags = parse_tags([tags])
                            self.cur.execute(query, (tags, _id,))
                            update_count += self.cur.rowcount
                        else:
                            if self.delete_tag_at_index(_id, tags, True):
                                update_count += 1
                else:
                    return -1
        except ValueError:
            return -1
        except sqlite3.IntegrityError:
            return -1

        try:
            self.conn.commit()
        except Exception as e:
            LOGERR(e)
            return -1

        return update_count

    def browse_by_index(self, index=0, low=0, high=0, is_range=False):
        """Open URL at index or range of indices in browser.

        Parameters
        ----------
        index : int
            Index to browse. 0 opens a random bookmark.
        low : int
            Actual lower index of range.
        high : int
            Higher index of range.
        is_range : bool
            A range is passed using low and high arguments.
            If True, index is ignored. Default is False.

        Returns
        -------
        bool
            True on success, False on failure.
        """

        if is_range:
            if low < 0 or high < 0:
                LOGERR(gettext('Negative range boundary'))
                return False

            if low > high:
                low, high = high, low

            try:
                # If range starts from 0 throw an error
                if low <= 0:
                    raise IndexError

                qry = 'SELECT URL from bookmarks where id BETWEEN ? AND ?'
                for row in self.cur.execute(qry, (low, high)):
                    browse(row[0])
                return True
            except IndexError:
                LOGERR(gettext('Index out of range'))
                return False

        if index < 0:
            LOGERR(gettext('Invalid index %d'), index)
            return False

        if index == 0:
            qry = 'SELECT id from bookmarks ORDER BY RANDOM() LIMIT 1'
            self.cur.execute(qry)
            result = self.cur.fetchone()

            # Return if no entries in DB
            if result is None:
                print(gettext('No bookmarks added yet ...'))
                return False

            index = result[0]
            LOGDBG('Opening random index %d', index)

        qry = 'SELECT URL FROM bookmarks WHERE id = ? LIMIT 1'
        try:
            for row in self.cur.execute(qry, (index,)):
                browse(row[0])
                return True
            LOGERR(gettext('No matching index %d'), index)
        except IndexError:
            LOGERR(gettext('No matching index %d'), index)

        return False

    def exportdb(self, filepath: str, resultset: Optional[List[BookmarkVar]] = None) -> bool:
        """Export DB bookmarks to file.
        Exports full DB, if resultset is None

        If destination file name ends with '.db', bookmarks are
        exported to a buku database file.
        If destination file name ends with '.md', bookmarks are
        exported to a Markdown file.
        If destination file name ends with '.org' bookmarks are
        exported to a org file.
        If destination file name ends with '.xbel' bookmarks are
        exported to a XBEL file.
        Otherwise, bookmarks are exported to a Firefox bookmarks.html
        formatted file.

        Parameters
        ----------
        filepath : str
            Path to export destination file.
        resultset : list of tuples
            List of results to export.


        Returns
        -------
        bool
            True on success, False on failure.
        """

        count = 0

        if not resultset:
            resultset = self.get_rec_all()
            if not resultset:
                print(gettext('No records found'))
                return False

        if os.path.exists(filepath):
            resp = read_in(filepath + gettext(' exists. Overwrite? (y/n): '))
            if resp != 'y':
                return False

            if filepath.endswith('.db'):
                os.remove(filepath)

        if filepath.endswith('.db'):
            outdb = BukuDb(dbfile=filepath)
            qry = 'INSERT INTO bookmarks(URL, metadata, tags, desc, flags) VALUES (?, ?, ?, ?, ?)'
            for row in resultset:
                outdb.cur.execute(qry, (row.url, row.title, row.tags_raw, row.desc, row.flags))
                count += 1
            outdb.conn.commit()
            outdb.close()
            print(gettext('%s exported') % count)
            return True

        with open(filepath, mode='w', encoding='utf-8') as outfp:
            res = {}  # type: Dict
            if filepath.endswith('.md'):
                res = convert_bookmark_set(resultset, 'markdown')
                count += res['count']
                outfp.write(res['data'])
            elif filepath.endswith('.org'):
                res = convert_bookmark_set(resultset, 'org')
                count += res['count']
                outfp.write(res['data'])
            elif filepath.endswith('.xbel'):
                res = convert_bookmark_set(resultset, 'xbel')
                count += res['count']
                outfp.write(res['data'])
            else:
                res = convert_bookmark_set(resultset, 'html')
                count += res['count']
                outfp.write(res['data'])
            print(gettext('%s exported') % count)
            return True
        return False

    def traverse_bm_folder(self, sublist, unique_tag, folder_name, add_parent_folder_as_tag):
        """Traverse bookmark folders recursively and find bookmarks.

        Parameters
        ----------
        sublist : list
            List of child entries in bookmark folder.
        unique_tag : str
            Timestamp tag in YYYYMonDD format.
        folder_name : str
            Name of the parent folder.
        add_parent_folder_as_tag : bool
            True if bookmark parent folders should be added as tags else False.

        Returns
        -------
        tuple
            Bookmark record data.
        """

        for item in sublist:
            if item['type'] == 'folder':
                next_folder_name = folder_name + ',' + item['name']
                for i in self.traverse_bm_folder(
                        item['children'],
                        unique_tag,
                        next_folder_name,
                        add_parent_folder_as_tag):
                    yield i
            elif item['type'] == 'url':
                try:
                    if is_nongeneric_url(item['url']):
                        continue
                except KeyError:
                    continue

                tags = ''
                if add_parent_folder_as_tag:
                    tags += folder_name
                if unique_tag:
                    tags += DELIM + unique_tag
                yield (item['url'], item['name'], parse_tags([tags]), None, 0, True, False)

    def load_chrome_database(self, path, unique_tag, add_parent_folder_as_tag):
        """Open Chrome Bookmarks JSON file and import data.

        Parameters
        ----------
        path : str
            Path to Google Chrome bookmarks file.
        unique_tag : str
            Timestamp tag in YYYYMonDD format.
        add_parent_folder_as_tag : bool
            True if bookmark parent folders should be added as tags else False.
        """

        with open(path, 'r', encoding="utf8") as datafile:
            data = json.load(datafile)

        roots = data['roots']
        for entry in roots:
            # Needed to skip 'sync_transaction_version' key from roots
            if isinstance(roots[entry], str):
                continue
            for item in self.traverse_bm_folder(
                    roots[entry]['children'],
                    unique_tag,
                    roots[entry]['name'],
                    add_parent_folder_as_tag):
                self.add_rec(*item)

    def load_firefox_database(self, path, unique_tag, add_parent_folder_as_tag):
        """Connect to Firefox sqlite db and import bookmarks into BukuDb.

        Parameters
        ----------
        path : str
            Path to Firefox bookmarks sqlite database.
        unique_tag : str
            Timestamp tag in YYYYMonDD format.
        add_parent_folder_as_tag : bool
            True if bookmark parent folders should be added as tags else False.
        """

        # Connect to input DB
        conn = sqlite3.connect('file:%s?mode=ro' % path, uri=True)

        cur = conn.cursor()
        res = cur.execute('SELECT DISTINCT fk, parent, title FROM moz_bookmarks WHERE type=1')
        # get id's and remove duplicates
        for row in res.fetchall():
            # get the url
            res = cur.execute('SELECT url FROM moz_places where id={}'.format(row[0]))
            url = res.fetchone()[0]
            if is_nongeneric_url(url):
                continue

            # get tags
            res = cur.execute('SELECT parent FROM moz_bookmarks WHERE '
                              'fk={} AND title IS NULL'.format(row[0]))
            bm_tag_ids = [tid for item in res.fetchall() for tid in item]

            bookmark_tags = []
            for bm_tag_id in bm_tag_ids:
                res = cur.execute('SELECT title FROM moz_bookmarks WHERE id={}'.format(bm_tag_id))
                bookmark_tags.append(res.fetchone()[0])

            if add_parent_folder_as_tag:
                # add folder name
                parent_id = row[1]
                while parent_id:
                    res = cur.execute('SELECT title,parent FROM moz_bookmarks '
                                      'WHERE id={}'.format(parent_id))
                    parent = res.fetchone()
                    if parent:
                        title, parent_id = parent
                        bookmark_tags.append(title)

            if unique_tag:
                # add timestamp tag
                bookmark_tags.append(unique_tag)

            formatted_tags = [DELIM + tag for tag in bookmark_tags]
            tags = parse_tags(formatted_tags)

            # get the title
            title = row[2] or ''

            self.add_rec(url, title, tags, None, 0, True, False)
        try:
            cur.close()
            conn.close()
        except Exception as e:
            LOGERR(e)

    def load_edge_database(self, path, unique_tag, add_parent_folder_as_tag):
        """Open Edge Bookmarks JSON file and import data.

        Parameters
        ----------
        path : str
            Path to Microsoft Edge bookmarks file.
        unique_tag : str
            Timestamp tag in YYYYMonDD format.
        add_parent_folder_as_tag : bool
            True if bookmark parent folders should be added as tags else False.
        """

        with open(path, 'r', encoding="utf8") as datafile:
            data = json.load(datafile)

        roots = data['roots']
        for entry in roots:
            # Needed to skip 'sync_transaction_version' key from roots
            if isinstance(roots[entry], str):
                continue
            for item in self.traverse_bm_folder(
                    roots[entry]['children'],
                    unique_tag,
                    roots[entry]['name'],
                    add_parent_folder_as_tag):
                self.add_rec(*item)

    def auto_import_from_browser(self):
        """Import bookmarks from a browser default database file.

        Supports Firefox, Google Chrome, Vivaldi, and Microsoft Edge.

        Returns
        -------
        bool
            True on success, False on failure.
        """

        ff_bm_db_path = None

        if sys.platform.startswith(('linux', 'freebsd', 'openbsd')):
            gc_bm_db_path = '~/.config/google-chrome/Default/Bookmarks'
            cb_bm_db_path = '~/.config/chromium/Default/Bookmarks'
            vi_bm_db_path = '~/.config/vivaldi/Default/Bookmarks'

            default_ff_folder = os.path.expanduser('~/.mozilla/firefox')
            profile = get_firefox_profile_name(default_ff_folder)
            if profile:
                ff_bm_db_path = '~/.mozilla/firefox/{}/places.sqlite'.format(profile)

            me_bm_db_path = '~/.config/microsoft-edge/Default/Bookmarks'
        elif sys.platform == 'darwin':
            gc_bm_db_path = '~/Library/Application Support/Google/Chrome/Default/Bookmarks'
            cb_bm_db_path = '~/Library/Application Support/Chromium/Default/Bookmarks'
            vi_bm_db_path = '~/Library/Application Support/Vivaldi/Default/Bookmarks'

            default_ff_folder = os.path.expanduser('~/Library/Application Support/Firefox')
            profile = get_firefox_profile_name(default_ff_folder)
            if profile:
                ff_bm_db_path = ('~/Library/Application Support/Firefox/'
                                 '{}/places.sqlite'.format(profile))

            me_bm_db_path = '~/Library/Application Support/Microsoft Edge/Default/Bookmarks'
        elif sys.platform == 'win32':
            username = os.getlogin()

            gc_bm_db_path = ('C:/Users/{}/AppData/Local/Google/Chrome/User Data/'
                             'Default/Bookmarks'.format(username))
            cb_bm_db_path = ('C:/Users/{}/AppData/Local/Chromium/User Data/'
                             'Default/Bookmarks'.format(username))
            vi_bm_db_path = ('C:/Users/{}/AppData/Local/Vivaldi/User Data/'
                             'Default/Bookmarks'.format(username))

            default_ff_folder = 'C:/Users/{}/AppData/Roaming/Mozilla/Firefox/'.format(username)
            profile = get_firefox_profile_name(default_ff_folder)
            if profile:
                ff_bm_db_path = os.path.join(default_ff_folder, '{}/places.sqlite'.format(profile))

            me_bm_db_path = ('C:/Users/{}/AppData/Local/Microsoft/Edge/User Data/'
                             'Default/Bookmarks'.format(username))
        else:
            LOGERR(gettext('buku does not support {} yet').format(sys.platform))
            self.close_quit(1)

        if self.chatty:
            resp = input(gettext('Generate auto-tag (YYYYMonDD)? (y/n): '))
            if resp == 'y':
                newtag = gen_auto_tag()
            else:
                newtag = None
            resp = input(gettext('Add parent folder names as tags? (y/n): '))
        else:
            newtag = None
            resp = 'y'
        add_parent_folder_as_tag = (resp == 'y')

        resp = 'y'

        try:
            if self.chatty:
                resp = input(gettext('Import bookmarks from google chrome? (y/n): '))
            if resp == 'y':
                bookmarks_database = os.path.expanduser(gc_bm_db_path)
                if not os.path.exists(bookmarks_database):
                    raise FileNotFoundError
                self.load_chrome_database(bookmarks_database, newtag, add_parent_folder_as_tag)
        except Exception as e:
            LOGERR(e)
            print(gettext('Could not import bookmarks from google-chrome'))

        try:
            if self.chatty:
                resp = input(gettext('Import bookmarks from chromium? (y/n): '))
            if resp == 'y':
                bookmarks_database = os.path.expanduser(cb_bm_db_path)
                if not os.path.exists(bookmarks_database):
                    raise FileNotFoundError
                self.load_chrome_database(bookmarks_database, newtag, add_parent_folder_as_tag)
        except Exception as e:
            LOGERR(e)
            print(gettext('Could not import bookmarks from chromium'))

        try:
            if self.chatty:
                resp = input(gettext('Import bookmarks from Vivaldi? (y/n): '))
            if resp == 'y':
                bookmarks_database = os.path.expanduser(vi_bm_db_path)
                if not os.path.exists(bookmarks_database):
                    raise FileNotFoundError
                self.load_chrome_database(bookmarks_database, newtag, add_parent_folder_as_tag)
        except Exception as e:
            LOGERR(e)
            print(gettext('Could not import bookmarks from Vivaldi'))

        try:
            if self.chatty:
                resp = input(gettext('Import bookmarks from Firefox? (y/n): '))
            if resp == 'y':
                bookmarks_database = os.path.expanduser(ff_bm_db_path)
                if not os.path.exists(bookmarks_database):
                    raise FileNotFoundError
                self.load_firefox_database(bookmarks_database, newtag, add_parent_folder_as_tag)
        except Exception as e:
            LOGERR(e)
            print(gettext('Could not import bookmarks from Firefox.'))

        try:
            if self.chatty:
                resp = input(gettext('Import bookmarks from microsoft edge? (y/n): '))
            if resp == 'y':
                bookmarks_database = os.path.expanduser(me_bm_db_path)
                if not os.path.exists(bookmarks_database):
                    raise FileNotFoundError
                self.load_edge_database(bookmarks_database, newtag, add_parent_folder_as_tag)
        except Exception as e:
            LOGERR(e)
            print(gettext('Could not import bookmarks from microsoft-edge'))

        self.conn.commit()

        if newtag:
            print(gettext('\nAuto-generated tag: %s') % newtag)

    def importdb(self, filepath, tacit=False):
        """Import bookmarks from a HTML or a Markdown file.

        Supports Firefox, Google Chrome, and IE exported HTML bookmarks.
        Supports XBEL standard bookmarks.
        Supports Markdown files with extension '.md, .org'.
        Supports importing bookmarks from another buku database file.

        Parameters
        ----------
        filepath : str
            Path to file to import.
        tacit : bool
            If True, no questions asked and folder names are automatically
            imported as tags from bookmarks HTML.
            If True, automatic timestamp tag is NOT added.
            Default is False.

        Returns
        -------
        bool
            True on success, False on failure.
        """

        if filepath.endswith('.db'):
            return self.mergedb(filepath)

        newtag = None
        append_tags_resp = 'y'
        if not tacit:
            if input(gettext('Generate auto-tag (YYYYMonDD)? (y/n): ')) == 'y':
                newtag = gen_auto_tag()
            append_tags_resp = input(gettext('Append tags when bookmark exist? (y/n): '))

        items = []
        if filepath.endswith('.md'):
            items = import_md(filepath=filepath, newtag=newtag)
        elif filepath.endswith('org'):
            items = import_org(filepath=filepath, newtag=newtag)
        elif filepath.endswith('json'):
            if not tacit:
                resp = input(gettext('Add parent folder names as tags? (y/n): '))
            else:
                resp = 'y'
            add_bookmark_folder_as_tag = (resp == 'y')
            try:
                with open(filepath, 'r', encoding='utf-8') as datafile:
                    data = json.load(datafile)

                items = import_firefox_json(data, add_bookmark_folder_as_tag, newtag)
            except ValueError as e:
                LOGERR("ff_json: JSON Decode Error: {}".format(e))
                return False
            except Exception as e:
                LOGERR(e)
                return False
        elif filepath.endswith('xbel'):
            try:
                with open(filepath, mode='r', encoding='utf-8') as infp:
                    soup = BeautifulSoup(infp, 'html.parser')
            except ImportError:
                LOGERR(gettext('Beautiful Soup not found'))
                return False
            except Exception as e:
                LOGERR(e)
                return False

            add_parent_folder_as_tag = False
            use_nested_folder_structure = False
            if not tacit:
                resp = input(gettext("""Add bookmark's parent folder as tag?
a: add all parent folders of the bookmark
n: don't add parent folder as tag
(a/[n]): """))
            else:
                resp = 'y'

            if resp == 'a':
                add_parent_folder_as_tag = True
                use_nested_folder_structure = True

            items = import_xbel(soup, add_parent_folder_as_tag, newtag, use_nested_folder_structure)
            infp.close()
        else:
            try:
                with open(filepath, mode='r', encoding='utf-8') as infp:
                    soup = BeautifulSoup(infp, 'html.parser')
            except ImportError:
                LOGERR(gettext('Beautiful Soup not found'))
                return False
            except Exception as e:
                LOGERR(e)
                return False

            add_parent_folder_as_tag = False
            use_nested_folder_structure = False
            if not tacit:
                resp = input(gettext("""Add bookmark's parent folder as tag?
y: add single, direct parent folder
a: add all parent folders of the bookmark
n: don't add parent folder as tag
(y/a/[n]): """))
            else:
                resp = 'y'

            if resp in ('y', 'a'):
                add_parent_folder_as_tag = True
                if resp == 'a':
                    use_nested_folder_structure = True

            items = import_html(soup, add_parent_folder_as_tag, newtag, use_nested_folder_structure)
            infp.close()

        for item in items:
            add_rec_res = self.add_rec(*item)
            if not add_rec_res and append_tags_resp == 'y':
                rec_id = self.get_rec_id(item[0])
                self.append_tag_at_index(rec_id, item[2])

        self.conn.commit()

        if newtag:
            print(gettext('\nAuto-generated tag: %s') % newtag)

        return True

    def mergedb(self, path):
        """Merge bookmarks from another buku database file.

        Parameters
        ----------
        path : str
            Path to DB file to merge.

        Returns
        -------
        bool
            True on success, False on failure.
        """

        try:
            # Connect to input DB
            indb_conn = sqlite3.connect('file:%s?mode=ro' % path, uri=True)

            indb_cur = indb_conn.cursor()
            indb_cur.execute('SELECT * FROM bookmarks')
        except Exception as e:
            LOGERR(e)
            return False

        resultset = indb_cur.fetchall()
        if resultset:
            for row in bookmark_vars(resultset):
                self.add_rec(row.url, row.title, row.tags_raw, row.desc, row.flags, True, False)

            self.conn.commit()

        try:
            indb_cur.close()
            indb_conn.close()
        except Exception:
            pass

        return True

    def tnyfy_url(
            self,
            index: Optional[int] = None,
            url: Optional[str] = None,
            shorten: bool = True) -> Optional[str]:
        """Shorten a URL using Google URL shortener.

        Parameters
        ----------
        index : int, optional (if URL is provided)
            DB index of the bookmark with the URL to shorten. Default is None.
        url : str, optional (if index is provided)
            URL to shorten.
        shorten : bool
            True to shorten, False to expand. Default is False.

        Returns
        -------
        str
            Shortened url on success, None on failure.
        """

        global MYPROXY

        if not index and not url:
            LOGERR(gettext('Either a valid DB index or URL required'))
            return None

        if index:
            self.cur.execute('SELECT url FROM bookmarks WHERE id = ? LIMIT 1', (index,))
            results = self.cur.fetchall()
            if not results:
                return None

            url = results[0][0]

        from urllib.parse import quote_plus as qp

        url = url if url is not None else ''
        urlbase = 'https://tny.im/yourls-api.php?action='
        if shorten:
            _u = urlbase + 'shorturl&format=simple&url=' + qp(url)
        else:
            _u = urlbase + 'expand&format=simple&shorturl=' + qp(url)

        if MYPROXY is None:
            gen_headers()

        ca_certs = os.getenv('BUKU_CA_CERTS', default=CA_CERTS)
        if MYPROXY:
            manager = urllib3.ProxyManager(
                MYPROXY,
                num_pools=1,
                headers=MYHEADERS,
                cert_reqs='CERT_REQUIRED',
                ca_certs=ca_certs)
        else:
            manager = urllib3.PoolManager(num_pools=1,
                                          headers={'User-Agent': USER_AGENT},
                                          cert_reqs='CERT_REQUIRED',
                                          ca_certs=ca_certs)

        try:
            r = manager.request(
                'POST',
                _u,
                headers={
                    'content-type': 'application/json',
                    'User-Agent': USER_AGENT}
            )
        except Exception as e:
            LOGERR(e)
            manager.clear()
            return None

        if r.status != 200:
            LOGERR('[%s] %s', r.status, r.reason)
            return None

        manager.clear()

        return r.data.decode(errors='replace')

    def browse_cached_url(self, arg):
        """Open URL at index or URL.

        Parameters
        ----------
        arg : str
            Index or url to browse

        Returns
        -------
        str
            Wayback Machine URL, None if not cached
        """

        from urllib.parse import quote_plus

        if is_int(arg):
            rec = self.get_rec_by_id(int(arg))
            if not rec:
                LOGERR(gettext('No matching index %d'), int(arg))
                return None
            url = rec[1]
        else:
            url = arg

        # Try fetching cached page from Wayback Machine
        api_url = 'https://archive.org/wayback/available?url=' + quote_plus(url)
        manager = get_PoolManager()
        resp = manager.request('GET', api_url)
        respobj = json.loads(resp.data)
        try:
            if (
                    len(respobj['archived_snapshots']) and
                    respobj['archived_snapshots']['closest']['available'] is True):
                manager.clear()
                return respobj['archived_snapshots']['closest']['url']
        except Exception:
            pass
        finally:
            manager.clear()

        LOGERR(gettext('Uncached'))
        return None

    def fixtags(self):
        """Undocumented API to fix tags set in earlier versions.

        Functionalities:

        1. Remove duplicate tags
        2. Sort tags
        3. Use lower case to store tags
        """

        to_commit = False
        self.cur.execute('SELECT id, tags FROM bookmarks ORDER BY id ASC')
        resultset = self.cur.fetchall()
        query = 'UPDATE bookmarks SET tags = ? WHERE id = ?'
        for row in resultset:
            oldtags = row[1]
            if oldtags == DELIM:
                continue

            tags = parse_tags([oldtags])
            if tags == oldtags:
                continue

            self.cur.execute(query, (tags, row[0],))
            to_commit = True

        if to_commit:
            self.conn.commit()

    def close(self):
        """Close a DB connection."""

        if self.conn is not None:
            try:
                self.cur.close()
                self.conn.close()
            except Exception:
                # ignore errors here, we're closing down
                pass

    def close_quit(self, exitval=0):
        """Close a DB connection and exit.

        Parameters
        ----------
        exitval : int
            Program exit value.
        """

        if self.conn is not None:
            try:
                self.cur.close()
                self.conn.close()
            except Exception:
                # ignore errors here, we're closing down
                pass
        sys.exit(exitval)


class ExtendedArgumentParser(argparse.ArgumentParser):
    """Extend classic argument parser."""

    @staticmethod
    def program_info(file=sys.stdout):
        """Print program info.

        Parameters
        ----------
        file : file
            File to write program info to. Default is sys.stdout.
        """
        if sys.platform == 'win32' and file == sys.stdout:
            file = sys.stderr

        file.write(gettext('''
SYMBOLS:
      >                    url
      +                    comment
      #                    tags

Version %s
Copyright © 2015-2022 %s
License: %s
Webpage: https://github.com/jarun/buku
''') % (__version__, __author__, __license__))

    @staticmethod
    def prompt_help(file=sys.stdout):
        """Print prompt help.

        Parameters
        ----------
        file : file
            File to write program info to. Default is sys.stdout.
        """
        file.write(gettext('''
PROMPT KEYS:
    1-N                    browse search result indices and/or ranges
    O [id|range [...]]     open search results/indices in GUI browser
                           toggle try GUI browser if no arguments
    a                      open all results in browser
    s keyword [...]        search for records with ANY keyword
    S keyword [...]        search for records with ALL keywords
    d                      match substrings ('pen' matches 'opened')
    r expression           run a regex search
    t [tag, ...]           search by tags; show taglist, if no args
    g taglist id|range [...] [>>|>|<<] [record id|range ...]
                           append, set, remove (all or specific) tags
                           search by taglist id(s) if records are omitted
    n                      show next page of search results
    o id|range [...]       browse bookmarks by indices and/or ranges
    p id|range [...]       print bookmarks by indices and/or ranges
    w [editor|id]          edit and add or update a bookmark
    c id                   copy url at search result index to clipboard
    ?                      show this help
    q, ^D, double Enter    exit buku

'''))

    @staticmethod
    def is_colorstr(arg):
        """Check if a string is a valid color string.

        Parameters
        ----------
        arg : str
            Color string to validate.

        Returns
        -------
        str
            Same color string that was passed as an argument.

        Raises
        ------
        ArgumentTypeError
            If the arg is not a valid color string.
        """
        try:
            assert len(arg) == 5
            for c in arg:
                assert c in COLORMAP
        except AssertionError as e:
            raise argparse.ArgumentTypeError('%s is not a valid color string' % arg) from e
        return arg

    # Help
    def print_help(self, file=sys.stdout):
        """Print help prompt.

        Parameters
        ----------
        file : file
            File to write program info to. Default is sys.stdout.
        """
        super().print_help(file)
        self.program_info(file)


# ----------------
# Helper functions
# ----------------


ConverterResult = TypedDict('ConverterResult', {'data': str, 'count': int}) if TypedDict else Dict[str, Any]


def convert_tags_to_org_mode_tags(tags: str) -> str:
    """convert buku tags to org-mode compatible tags."""
    if tags != DELIM:
        buku_tags = tags.split(DELIM)[1:-1]
        buku_tags = [re.sub(r'[^a-zA-Z0-9_@]', ' ', tag) for tag in buku_tags]
        buku_tags = [re.sub(r'\s+', ' ', tag) for tag in buku_tags]
        buku_tags = list(
            sorted(set(map(lambda x: x.replace(' ', '_'), buku_tags)), reverse=False))
        if buku_tags:
            return ' :{}:\n'.format(':'.join(buku_tags))
    return '\n'


def convert_bookmark_set(
        bookmark_set: List[BookmarkVar],
        export_type: str) -> ConverterResult:  # type: ignore
    """Convert list of bookmark set into multiple data format.

    Parameters
    ----------
        bookmark_set: bookmark set
        export type: one of supported type: markdown, html, org, XBEL

    Returns
    -------
        converted data and count of converted bookmark set
    """
    import html
    assert export_type in ['markdown', 'html', 'org', 'xbel']
    #  compatibility
    resultset = bookmark_vars(bookmark_set)

    count = 0
    out = ''
    if export_type == 'markdown':
        for row in resultset:
            out += '- [' + (row.title or 'Untitled') + '](' + row.url + ')'

            if row.tags:
                out += ' <!-- TAGS: {} -->\n'.format(row.tags)
            else:
                out += '\n'

            count += 1
    elif export_type == 'org':
        for row in resultset:
            out += '* [[{}][{}]]'.format(row.url, row.title or 'Untitled')
            out += convert_tags_to_org_mode_tags(row.tags_raw)
            count += 1
    elif export_type == 'xbel':
        timestamp = str(int(time.time()))
        out = (
            '<?xml version="1.0" encoding="UTF-8"?>\n'
            '<!DOCTYPE xbel PUBLIC \
"+//IDN python.org//DTD XML Bookmark Exchange Language 1.0//EN//XML" \
"http://pyxml.sourceforge.net/topics/dtds/xbel.dtd">\n'
            '<xbel version="1.0">\n')

        for row in resultset:
            out += '<bookmark href="%s"' % (html.escape(row.url)).encode('ascii', 'xmlcharrefreplace').decode('utf-8')
            if row.tags:
                out += ' TAGS="' + html.escape(row.tags).encode('ascii', 'xmlcharrefreplace').decode('utf-8') + '"'
            out += '>\n<title>{}</title>\n</bookmark>\n'\
                .format(html.escape(row.title).encode('ascii', 'xmlcharrefreplace').decode('utf-8') if row.title else '')
            count += 1

        out += '</xbel>'
    elif export_type == 'html':
        timestamp = str(int(time.time()))
        out = (
            '<!DOCTYPE NETSCAPE-Bookmark-file-1>\n\n'
            '<META HTTP-EQUIV="Content-Type" CONTENT="text/html; charset=UTF-8">\n'
            '<TITLE>Bookmarks</TITLE>\n'
            '<H1>Bookmarks</H1>\n\n'
            '<DL><p>\n'
            '    <DT><H3 ADD_DATE="{0}" LAST_MODIFIED="{0}" '
            'PERSONAL_TOOLBAR_FOLDER="true">buku bookmarks</H3>\n'
            '    <DL><p>\n'.format(timestamp))

        for row in resultset:
            out += '        <DT><A HREF="%s" ADD_DATE="%s" LAST_MODIFIED="%s"' % (row.url, timestamp, timestamp)
            if row.tags:
                out += ' TAGS="' + row.tags + '"'
            out += '>{}</A>\n'.format(row.title or '')
            if row.desc:
                out += '        <DD>' + row.desc + '\n'
            count += 1

        out += '    </DL><p>\n</DL><p>'

    return {'data': out, 'count': count}


def get_firefox_profile_name(path):
    """List folder and detect default Firefox profile name.

    Returns
    -------
    profile : str
        Firefox profile name.
    """
    from configparser import ConfigParser, NoOptionError

    profile_path = os.path.join(path, 'profiles.ini')
    if os.path.exists(profile_path):
        config = ConfigParser()
        config.read(profile_path)

        install_names = [section for section in config.sections() if section.startswith('Install')]
        for name in install_names:
            try:
                profile_path = config.get(name, 'default')
                return profile_path
            except NoOptionError:
                pass

        profiles_names = [section for section in config.sections() if section.startswith('Profile')]
        if not profiles_names:
            return None
        for name in profiles_names:
            try:
                # If profile is default
                if config.getboolean(name, 'default'):
                    profile_path = config.get(name, 'path')
                    return profile_path
            except NoOptionError:
                pass
            try:
                # alternative way to detect default profile
                if config.get(name, 'name').lower() == "default":
                    profile_path = config.get(name, 'path')
                    return profile_path
            except NoOptionError:
                pass

        # There is no default profile
        return None
    LOGDBG('get_firefox_profile_name(): {} does not exist'.format(path))
    return None


def walk(root):
    """Recursively iterate over JSON.

    Parameters
    ----------
    root : JSON element
        Base node of the JSON data.
    """

    for element in root['children']:
        if element['type'] == 'url':
            url = element['url']
            title = element['name']
            yield (url, title, None, None, 0, True)
        else:
            walk(element)


def import_md(filepath: str, newtag: Optional[str]):
    """Parse bookmark Markdown file.

    Parameters
    ----------
    filepath : str
        Path to Markdown file.
    newtag : str, optional
        New tag for bookmarks in Markdown file.

    Returns
    -------
    tuple
        Parsed result.
    """
    with open(filepath, mode='r', encoding='utf-8') as infp:
        for line in infp:
            # Supported Markdown format: [title](url)
            # Find position of title end, url start delimiter combo
            index = line.find('](')
            if index != -1:
                # Find title start delimiter
                title_start_delim = line[:index].find('[')
                # Reverse find the url end delimiter
                url_end_delim = line[index + 2:].rfind(')')

                if title_start_delim != -1 and url_end_delim > 0:
                    # Parse title
                    title = line[title_start_delim + 1:index]
                    # Parse url
                    url = line[index + 2:index + 2 + url_end_delim]
                    if is_nongeneric_url(url):
                        continue

                    # Find tag start delimiter
                    tag_start_delim = line.find('<!-- TAGS: ')
                    # Reverse find tag end delimiter
                    tag_end_delim = line.rfind(' -->')

                    if tag_start_delim != -1 and tag_end_delim > 0:
                        if newtag is not None:
                            tags = newtag + ',' + line[tag_start_delim + 11:tag_end_delim]
                        else:
                            tags = line[tag_start_delim + 11:tag_end_delim]
                    else:
                        tags = newtag

                    parse_tags([tags])

                    yield (url, title, delim_wrap(tags), None, 0, True, False)

def import_org(filepath: str, newtag: Optional[str]):
    """Parse bookmark org file.

    Parameters
    ----------
    filepath : str
        Path to org file.
    newtag : str, optional
        New tag for bookmarks in org file.

    Returns
    -------
    tuple
        Parsed result.
    """
    def get_org_tags(tag_string):
        """Extracts tags from Org

        Parameters
        ----------
        tag_string: str
             string of tags in Org-format

        Syntax: Org splits tags with colons. If colons are part of a buku-tag, this is indicated by using
                multiple colons in org. If a buku-tag starts or ends with a colon, this is indicated by a
                preceding or trailing whitespace

        Returns
        -------
        list
            List of tags
        """
        tag_list_raw = [i for i in re.split(r'(?<!\:)\:', tag_string) if i]
        tag_list_cleaned = []
        for i, tag in enumerate(tag_list_raw):
            if tag.startswith(":"):
                if tag_list_raw[i-1] == ' ':
                    tag_list_cleaned.append(tag.strip())
                else:
                    new_item = tag_list_cleaned[-1] + tag
                    del tag_list_cleaned[-1]
                    tag_list_cleaned.append(new_item.strip())
            elif tag != ' ':
                tag_list_cleaned.append(tag.strip())
        return tag_list_cleaned

    with open(filepath, mode='r', encoding='utf-8') as infp:
        # Supported Markdown format: * [[url][title]] :tags:
        # Find position of url end, title start delimiter combo
        for line in infp:
            index = line.find('][')
            if index != -1:
                # Find url start delimiter
                url_start_delim = line[:index].find('[[')
                # Reverse find title end delimiter
                title_end_delim = line[index + 2:].rfind(']]')

                if url_start_delim != -1 and title_end_delim > 0:
                    # Parse title
                    title = line[index + 2: index + 2 + title_end_delim]
                    # Parse url
                    url = line[url_start_delim + 2:index]
                    # Parse Tags
                    tags = list(collections.OrderedDict.fromkeys(get_org_tags(line[(index + 4 + title_end_delim):])))
                    tags_string = DELIM.join(tags)

                    if is_nongeneric_url(url):
                        continue

                    if newtag:
                        if newtag.lower() not in tags:
                            tags_string = (newtag + DELIM) + tags_string

                    yield (url, title, delim_wrap(tags_string), None, 0, True, False)

def import_firefox_json(json, add_bookmark_folder_as_tag=False, unique_tag=None):
    """Open Firefox JSON export file and import data.
    Ignore 'SmartBookmark'  and 'Separator'  entries.

    Needed/used fields out of the JSON schema of the bookmarks:

    title              : the name/title of the entry
    tags               : ',' separated tags for the bookmark entry
    typeCode           : 1 - uri, 2 - subfolder, 3 - separator
    annos/{name,value} : following annotation entries are used
        name : Places/SmartBookmark            : identifies smart folder, ignored
        name : bookmarkPropereties/description :  detailed bookmark entry description
    children           : for subfolders, recurse into the child entries

    Parameters
    ----------
    path : str
        Path to Firefox JSON bookmarks file.
    unique_tag : str
        Timestamp tag in YYYYMonDD format.
    add_bookmark_folder_as_tag : bool
        True if bookmark parent folder should be added as tags else False.
    """

    class TypeCode(Enum):
        """ Format
            typeCode
                1 : uri        (type=text/x-moz-place)
                2 : subfolder  (type=text/x-moz-container)
                3 : separator  (type=text/x-moz-separator)
        """
        uri = 1
        folder = 2
        separator = 3

    def is_smart(entry):
        result = False
        try:
            d = [anno for anno in entry['annos'] if anno['name'] == "Places/SmartBookmark"]
            result = bool(len(d))
        except Exception:
            result = False

        return result

    def extract_desc(entry):
        try:
            d = [
                anno for anno in entry['annos']
                if anno['name'] == "bookmarkProperties/description"
            ]
            return d[0]['value']
        except Exception:
            LOGDBG("ff_json: No description found for entry: {} {}".format(entry['uri'], entry['title']))
            return ""

    def extract_tags(entry):
        tags = []
        try:
            tags = entry['tags'].split(',')
        except Exception:
            LOGDBG("ff_json: No tags found for entry: {} {}".format(entry['uri'], entry['title']))

        return tags

    def iterate_children(parent_folder, entry_list):
        for bm_entry in entry_list:
            entry_title = bm_entry['title'] if 'title' in bm_entry else "<no title>"

            try:
                typeCode = bm_entry['typeCode']
            except Exception:
                LOGDBG("ff_json: item without typeCode found, ignoring: {}".format(entry_title))
                continue

            LOGDBG("ff_json: processing typeCode '{}', title '{}'".format(typeCode, entry_title))
            if TypeCode.uri.value == typeCode:
                try:
                    if is_smart(bm_entry):
                        LOGDBG("ff_json: SmartBookmark found, ignoring: {}".format(entry_title))
                        continue

                    if is_nongeneric_url(bm_entry['uri']):
                        LOGDBG("ff_json: Non-Generic URL found, ignoring: {}".format(entry_title))
                        continue

                    desc = extract_desc(bm_entry)
                    bookmark_tags = extract_tags(bm_entry)

                    # if parent_folder is not "None"
                    if add_bookmark_folder_as_tag and parent_folder:
                        bookmark_tags.append(parent_folder)

                    if unique_tag:
                        bookmark_tags.append(unique_tag)

                    formatted_tags = [DELIM + tag for tag in bookmark_tags]
                    tags = parse_tags(formatted_tags)

                    LOGDBG("ff_json: Entry found: {}, {}, {}, {} " .format(bm_entry['uri'], entry_title, tags, desc))
                    yield (bm_entry['uri'], entry_title, tags, desc, 0, True, False)

                except Exception as e:
                    LOGERR("ff_json: Error parsing entry '{}' Exception '{}'".format(entry_title, e))

            elif TypeCode.folder.value == typeCode:

                # ignore special bookmark folders
                if 'root' in bm_entry and bm_entry['root'] in IGNORE_FF_BOOKMARK_FOLDERS:
                    LOGDBG("ff_json: ignoring root folder: {}" .format(entry_title))
                    entry_title = None

                if "children" in bm_entry:
                    yield from iterate_children(entry_title, bm_entry['children'])
                else:
                    # if any of the properties does not exist, bail out silently
                    LOGDBG("ff_json: No 'children' found in bookmark folder - skipping: {}".format(entry_title))

            elif TypeCode.separator.value == typeCode:
                # ignore separator
                pass
            else:
                LOGDBG("ff_json: Unknown typeCode found : {}".format(typeCode))

    if "children" in json:
        main_entry_list = json['children']
    else:
        LOGDBG("ff_json: No children in Root entry found")
        return []

    yield from iterate_children(None, main_entry_list)

def import_xbel(html_soup: BeautifulSoup, add_parent_folder_as_tag: bool, newtag: str, use_nested_folder_structure: bool = False):
    """Parse bookmark XBEL.

    Parameters
    ----------
    html_soup : BeautifulSoup object
        BeautifulSoup representation of bookmark HTML.
    add_parent_folder_as_tag : bool
        True if bookmark parent folders should be added as tags else False.
    newtag : str
        A new unique tag to add to imported bookmarks.
    use_nested_folder_structure: bool
        True if all bookmark parent folder should be added, not just direct parent else False
        add_parent_folder_as_tag must be True for this flag to have an effect

    Returns
    -------
    tuple
        Parsed result.
    """

    # compatibility
    soup = html_soup

    for tag in soup.findAll('bookmark'):
        # Extract comment from <desc> tag
        try:
            if is_nongeneric_url(tag['href']):
                continue
        except KeyError:
            continue

        title_tag = tag.title.string

        desc = None
        comment_tag = tag.findNextSibling('desc')

        if comment_tag:
            desc = comment_tag.find(text=True, recursive=False)

        if add_parent_folder_as_tag:
            # add parent folder as tag
            if use_nested_folder_structure:
                # New method that would generalize for else case too
                # Stucture of folders
                # folder
                #   title (folder name)
                #   folder
                #       title
                #           bookmark (could be h3, and continue recursively)
                parents = tag.find_parents('folder')
                for parent in parents:
                    header = parent.find_previous_sibling('title')
                    if header:
                        if tag.has_attr('tags'):
                            tag['tags'] += (DELIM + header.text)
                        else:
                            tag['tags'] = header.text
            else:
                # could be its folder or not
                possible_folder = tag.find_previous('title')
                # get list of tags within that folder
                tag_list = tag.parent.parent.find_parent('folder')

                if ((possible_folder) and possible_folder.parent in list(tag_list.parents)):
                    # then it's the folder of this bookmark
                    if tag.has_attr('tags'):
                        tag['tags'] += (DELIM + possible_folder.text)
                    else:
                        tag['tags'] = possible_folder.text

        # add unique tag if opted
        if newtag:
            if tag.has_attr('tags'):
                tag['tags'] += (DELIM + newtag)
            else:
                tag['tags'] = newtag

        yield (
            tag['href'], title_tag,
            parse_tags([tag['tags']]) if tag.has_attr('tags') else None,
            desc if not desc else desc.strip(), 0, True, False
        )

def import_html(html_soup: BeautifulSoup, add_parent_folder_as_tag: bool, newtag: str, use_nested_folder_structure: bool = False):
    """Parse bookmark HTML.

    Parameters
    ----------
    html_soup : BeautifulSoup object
        BeautifulSoup representation of bookmark HTML.
    add_parent_folder_as_tag : bool
        True if bookmark parent folders should be added as tags else False.
    newtag : str
        A new unique tag to add to imported bookmarks.
    use_nested_folder_structure: bool
        True if all bookmark parent folder should be added, not just direct parent else False
        add_parent_folder_as_tag must be True for this flag to have an effect

    Returns
    -------
    tuple
        Parsed result.
    """

    # compatibility
    soup = html_soup

    for tag in soup.findAll('a'):
        # Extract comment from <dd> tag
        try:
            if is_nongeneric_url(tag['href']):
                continue
        except KeyError:
            continue

        desc = None
        comment_tag = tag.findNextSibling('dd')

        if comment_tag:
            desc = comment_tag.find(text=True, recursive=False)

        if add_parent_folder_as_tag:
            # add parent folder as tag
            if use_nested_folder_structure:
                # New method that would generalize for else case too
                # Stucture of folders
                # dt
                #   h3 (folder name)
                #   dl
                #       dt
                #           a (could be h3, and continue recursively)
                parents = tag.find_parents('dl')
                for parent in parents:
                    header = parent.find_previous_sibling('h3')
                    if header:
                        if tag.has_attr('tags'):
                            tag['tags'] += (DELIM + header.text)
                        else:
                            tag['tags'] = header.text
            else:
                # could be its folder or not
                possible_folder = tag.find_previous('h3')
                # get list of tags within that folder
                tag_list = tag.parent.parent.find_parent('dl')

                if ((possible_folder) and possible_folder.parent in list(tag_list.parents)):
                    # then it's the folder of this bookmark
                    if tag.has_attr('tags'):
                        tag['tags'] += (DELIM + possible_folder.text)
                    else:
                        tag['tags'] = possible_folder.text

        # add unique tag if opted
        if newtag:
            if tag.has_attr('tags'):
                tag['tags'] += (DELIM + newtag)
            else:
                tag['tags'] = newtag

        yield (
            tag['href'], tag.string,
            parse_tags([tag['tags']]) if tag.has_attr('tags') else None,
            desc if not desc else desc.strip(), 0, True, False
        )


def is_bad_url(url):
    """Check if URL is malformed.

    .. Note:: This API is not bulletproof but works in most cases.

    Parameters
    ----------
    url : str
        URL to scan.

    Returns
    -------
    bool
        True if URL is malformed, False otherwise.
    """

    # Get the netloc token
    try:
        netloc = parse_url(url).netloc
        if not netloc:
            # Try of prepend '//' and get netloc
            netloc = parse_url('//' + url).netloc
            if not netloc:
                return True
    except LocationParseError as e:
        LOGERR('%s, URL: %s', e, url)
        return True

    LOGDBG('netloc: %s', netloc)

    # netloc cannot start or end with a '.'
    if netloc.startswith('.') or netloc.endswith('.'):
        return True

    # netloc should have at least one '.'
    if netloc.rfind('.') < 0:
        return True

    return False


def is_nongeneric_url(url):
    """Returns True for URLs which are non-http and non-generic.

    Parameters
    ----------
    url : str
        URL to scan.

    Returns
    -------
    bool
        True if URL is a non-generic URL, False otherwise.
    """

    ignored_prefix = [
        'about:',
        'apt:',
        'chrome://',
        'file://',
        'place:',
        'vivaldi://',
    ]

    for prefix in ignored_prefix:
        if url.startswith(prefix):
            return True

    return False


def is_ignored_mime(url):
    """Check if URL links to ignored MIME.

    .. Note:: Only a 'HEAD' request is made for these URLs.

    Parameters
    ----------
    url : str
        URL to scan.

    Returns
    -------
    bool
        True if URL links to ignored MIME, False otherwise.
    """

    for mime in SKIP_MIMES:
        if url.lower().endswith(mime):
            LOGDBG('matched MIME: %s', mime)
            return True

    return False


def is_unusual_tag(tagstr):
    """Identify unusual tags with word to comma ratio > 3.

    Parameters
    ----------
    tagstr : str
        tag string to check.

    Returns
    -------
    bool
        True if valid tag else False.
    """

    if not tagstr:
        return False

    nwords = len(tagstr.split())
    ncommas = tagstr.count(',') + 1

    if nwords / ncommas > 3:
        return True

    return False


def parse_decoded_page(page):
    """Fetch title, description and keywords from decoded HTML page.

    Parameters
    ----------
    page : str
        Decoded HTML page.

    Returns
    -------
    tuple
        (title, description, keywords).
    """

    title = None
    desc = None
    keys = None

    soup = BeautifulSoup(page, 'html5lib')

    try:
        title = soup.find('title').text.strip().replace('\n', ' ')
        if title:
            title = re.sub(r'\s{2,}', ' ', title)
    except Exception as e:
        LOGDBG(e)

    description = (soup.find('meta', attrs={'name':'description'}) or
                   soup.find('meta', attrs={'name':'Description'}) or
                   soup.find('meta', attrs={'property':'description'}) or
                   soup.find('meta', attrs={'property':'Description'}) or
                   soup.find('meta', attrs={'name':'og:description'}) or
                   soup.find('meta', attrs={'name':'og:Description'}) or
                   soup.find('meta', attrs={'property':'og:description'}) or
                   soup.find('meta', attrs={'property':'og:Description'}))
    try:
        if description:
            desc = description.get('content').strip()
            if desc:
                desc = re.sub(r'\s{2,}', ' ', desc)
    except Exception as e:
        LOGDBG(e)

    keywords = (soup.find('meta', attrs={'name':'keywords'}) or
                soup.find('meta', attrs={'name':'Keywords'}))
    try:
        if keywords:
            keys = keywords.get('content').strip().replace('\n', ' ')
            keys = re.sub(r'\s{2,}', ' ', keys)
            if is_unusual_tag(keys):
                if keys not in (title, desc):
                    LOGDBG('keywords to description: %s', keys)
                    if desc:
                        desc = desc + '\n## ' + keys
                    else:
                        desc = '* ' + keys

                keys = None
    except Exception as e:
        LOGDBG(e)

    LOGDBG('title: %s', title)
    LOGDBG('desc : %s', desc)
    LOGDBG('keys : %s', keys)

    return (title, desc, keys)


def get_data_from_page(resp):
    """Detect HTTP response encoding and invoke parser with decoded data.

    Parameters
    ----------
    resp : HTTP response
        Response from GET request.

    Returns
    -------
    tuple
        (title, description, keywords).
    """

    try:
        soup = BeautifulSoup(resp.data, 'html.parser')
    except Exception as e:
        LOGERR('get_data_from_page(): %s', e)

    try:
        charset = None

        if soup.meta and soup.meta.get('charset') is not None:
            charset = soup.meta.get('charset')
        elif 'content-type' in resp.headers:
            m = email.message.Message()
            m['content-type'] = resp.headers['content-type']
            if m.get_param('charset') is not None:
                charset = m.get_param('charset')

        if not charset and soup:
            meta_tag = soup.find('meta', attrs={'http-equiv': 'Content-Type'})
            if meta_tag:
                m = email.message.Message()
                m['content'] = meta_tag.attrs['content']
                charset = m.get_param('charset', charset)

        if charset:
            LOGDBG('charset: %s', charset)
            title, desc, keywords = parse_decoded_page(resp.data.decode(charset, errors='replace'))
        else:
            title, desc, keywords = parse_decoded_page(resp.data.decode(errors='replace'))

        return (title, desc, keywords)
    except Exception as e:
        LOGERR(e)
        return (None, None, None)


def gen_headers():
    """Generate headers for network connection."""

    global MYHEADERS, MYPROXY

    MYHEADERS = {
        'Accept-Encoding': 'gzip,deflate',
        'User-Agent': USER_AGENT,
        'Accept': '*/*',
        'Cookie': '',
        'DNT': '1'
    }

    MYPROXY = os.environ.get('https_proxy')
    if MYPROXY:
        try:
            url = parse_url(MYPROXY)
        except Exception as e:
            LOGERR(e)
            return

        # Strip username and password (if present) and update headers
        if url.auth:
            MYPROXY = MYPROXY.replace(url.auth + '@', '')
            auth_headers = make_headers(basic_auth=url.auth)
            MYHEADERS.update(auth_headers)

        LOGDBG('proxy: [%s]', MYPROXY)


def get_PoolManager():
    """Creates a pool manager with proxy support, if applicable.

    Returns
    -------
    ProxyManager or PoolManager
        ProxyManager if https_proxy is defined, PoolManager otherwise.
    """
    ca_certs = os.getenv('BUKU_CA_CERTS', default=CA_CERTS)
    if MYPROXY:
        return urllib3.ProxyManager(MYPROXY, num_pools=1, headers=MYHEADERS, timeout=15,
                                    cert_reqs='CERT_REQUIRED', ca_certs=ca_certs)

    return urllib3.PoolManager(
        num_pools=1,
        headers=MYHEADERS,
        timeout=15,
        cert_reqs='CERT_REQUIRED',
        ca_certs=ca_certs)


def network_handler(
        url: str,
        http_head: bool = False
) -> Tuple[Optional[str], Optional[str], Optional[str], int, int]:
    """Handle server connection and redirections.

    Parameters
    ----------
    url : str
        URL to fetch.
    http_head : bool
        If True, send only HTTP HEAD request. Default is False.

    Returns
    -------
    tuple
        (title, description, tags, recognized mime, bad url).
    """

    page_title = None
    page_desc = None
    page_keys = None
    exception = False

    if is_nongeneric_url(url) or is_bad_url(url):
        return (None, None, None, 0, 1)

    if is_ignored_mime(url) or http_head:
        method = 'HEAD'
    else:
        method = 'GET'

    if not MYHEADERS:
        gen_headers()

    try:
        manager = get_PoolManager()

        while True:
            resp = manager.request(method, url, retries=Retry(redirect=10))

            if resp.status == 200:
                if method == 'GET':
                    page_title, page_desc, page_keys = get_data_from_page(resp)
            elif resp.status == 403 and url.endswith('/'):
                # HTTP response Forbidden
                # Handle URLs in the form of https://www.domain.com/
                # which fail when trying to fetch resource '/'
                # retry without trailing '/'

                LOGDBG('Received status 403: retrying...')
                # Remove trailing /
                url = url[:-1]
                resp.close()
                continue
            else:
                LOGERR('[%s] %s', resp.status, resp.reason)

            if resp:
                resp.close()

            break
    except Exception as e:
        LOGERR('network_handler(): %s', e)
        exception = True
    finally:
        if manager:
            manager.clear()
        if exception:
            return (None, None, None, 0, 0)
        if method == 'HEAD':
            return ('', '', '', 1, 0)
        if page_title is None:
            return ('', page_desc, page_keys, 0, 0)

        return (page_title, page_desc, page_keys, 0, 0)


def parse_tags(keywords=[]):
    """Format and get tag string from tokens.

    Parameters
    ----------
    keywords : list
        List of tags to parse. Default is empty list.

    Returns
    -------
    str
        Comma-delimited string of tags.
    DELIM : str
        If no keywords, returns the delimiter.
    None
        If keywords is None.
    """

    if keywords is None:
        return None

    if not keywords or not keywords[0]:
        return DELIM

    tags = DELIM

    # Cleanse and get the tags
    tagstr = ' '.join(keywords)
    marker = tagstr.find(DELIM)

    while marker >= 0:
        token = tagstr[0:marker]
        tagstr = tagstr[marker + 1:]
        marker = tagstr.find(DELIM)
        token = token.strip()
        if token == '':
            continue

        tags += token + DELIM

    tagstr = tagstr.strip()
    if tagstr != '':
        tags += tagstr + DELIM

    LOGDBG('keywords: %s', keywords)
    LOGDBG('parsed tags: [%s]', tags)

    if tags == DELIM:
        return tags

    # original tags in lower case
    orig_tags = tags.lower().strip(DELIM).split(DELIM)

    # Create list of unique tags and sort
    unique_tags = sorted(set(orig_tags))

    # Wrap with delimiter
    return delim_wrap(DELIM.join(unique_tags))


def prep_tag_search(tags: str) -> Tuple[List[str], Optional[str], Optional[str]]:
    """Prepare list of tags to search and determine search operator.

    Parameters
    ----------
    tags : str
        String list of tags to search.

    Returns
    -------
    tuple
        (list of formatted tags to search,
         a string indicating query search operator (either OR or AND),
         a regex string of tags or None if ' - ' delimiter not in tags).
    """

    exclude_only = False

    # tags may begin with `- ` if only exclusion list is provided
    if tags.startswith('- '):
        tags = ' ' + tags
        exclude_only = True

    # tags may start with `+ ` etc., tricky test case
    if tags.startswith(('+ ', ', ')):
        tags = tags[2:]

    # tags may end with ` -` etc., tricky test case
    if tags.endswith((' -', ' +', ' ,')):
        tags = tags[:-2]

    # tag exclusion list can be separated by comma (,), so split it first
    excluded_tags = None
    if ' - ' in tags:
        tags, excluded_tags = tags.split(' - ', 1)

        excluded_taglist = [delim_wrap(re.escape(t.strip())) for t in excluded_tags.split(',')]
        # join with pipe to construct regex string
        excluded_tags = '|'.join(excluded_taglist)

    if exclude_only:
        search_operator = 'OR'
        tags_ = ['']
    else:
        # do not allow combination of search logics in tag inclusion list
        if ' + ' in tags and ',' in tags:
            return [], None, None

        search_operator = 'OR'
        tag_delim = ','
        if ' + ' in tags:
            search_operator = 'AND'
            tag_delim = ' + '

        tags_ = [delim_wrap(t.strip()) for t in tags.split(tag_delim)]

    return tags_, search_operator, excluded_tags


def gen_auto_tag():
    """Generate a tag in Year-Month-Date format.

    Returns
    -------
    str
        New tag as YYYYMonDD.
    """

    t = time.localtime()
    return '%d%s%02d' % (t.tm_year, calendar.month_abbr[t.tm_mon], t.tm_mday)


def edit_at_prompt(obj, nav, suggest=False):
    """Edit and add or update a bookmark.

    Parameters
    ----------
    obj : BukuDb instance
        A valid instance of BukuDb class.
    nav : str
        Navigation command argument passed at prompt by user.
    suggest : bool
        If True, suggest similar tags on new bookmark addition.
    """

    if nav == 'w':
        editor = get_system_editor()
        if not is_editor_valid(editor):
            return
    elif is_int(nav[2:]):
        obj.edit_update_rec(int(nav[2:]))
        return
    else:
        editor = nav[2:]

    result = edit_rec(editor, '', None, DELIM, None)
    if result is not None:
        url, title, tags, desc = result
        if suggest:
            tags = obj.suggest_similar_tag(tags)
        obj.add_rec(url, title, tags, desc)


def show_taglist(obj):
    """Additional prompt to show unique tag list.

    Parameters
    ----------
    obj : BukuDb instance
        A valid instance of BukuDb class.
    """

    unique_tags, dic = obj.get_tag_all()
    if not unique_tags:
        count = 0
        print(gettext('0 tags'))
    else:
        count = 1
        for tag in unique_tags:
            print('%6d. %s (%d)' % (count, tag, dic[tag]))
            count += 1
        print()


def prompt(obj, results, noninteractive=False, deep=False, listtags=False, suggest=False, num=10):
    """Show each matching result from a search and prompt.

    Parameters
    ----------
    obj : BukuDb instance
        A valid instance of BukuDb class.
    results : list
        Search result set from a DB query.
    noninteractive : bool
        If True, does not seek user input. Shows all results. Default is False.
    deep : bool
        Use deep search. Default is False.
    listtags : bool
        If True, list all tags.
    suggest : bool
        If True, suggest similar tags on edit and add bookmark.
    num : int
        Number of results to show per page. Default is 10.
    """

    if not isinstance(obj, BukuDb):
        LOGERR(gettext('Not a BukuDb instance'))
        return

    new_results = bool(results)
    nav = ''
    cur_index = next_index = count = 0

    if listtags:
        show_taglist(obj)

    try:
        columns, _ = os.get_terminal_size()
    except OSError:
        columns = 0

    if noninteractive:
        try:
            for row in results:
                count += 1
                print_single_rec(row, count, columns)
        except Exception:
            pass
        finally:
            return

    while True:
        if new_results or nav == 'n':
            count = 0

            if results:
                total_results = len(results)
                cur_index = next_index
                if cur_index < total_results:
                    next_index = min(cur_index + num, total_results)
                    print()
                    for row in results[cur_index:next_index]:
                        count += 1
                        print_single_rec(row, count, columns)
                    print('%d-%d/%d' % (cur_index + 1, next_index, total_results))
                else:
                    print(gettext('No more results'))
            else:
                print(gettext('0 results'))

        try:
            nav = read_in(PROMPTMSG)
            if not nav:
                nav = read_in(PROMPTMSG)
                if not nav:
                    # Quit on double enter
                    break
            nav = nav.strip()
        except EOFError:
            return

        # show the next set of results from previous search
        if nav == 'n':
            continue

        # search ANY match with new keywords
        if nav.startswith('s '):
            results = obj.searchdb(nav[2:].split(), False, deep)
            new_results = True
            cur_index = next_index = 0
            continue

        # search ALL match with new keywords
        if nav.startswith('S '):
            results = obj.searchdb(nav[2:].split(), True, deep)
            new_results = True
            cur_index = next_index = 0
            continue

        # regular expressions search with new keywords
        if nav.startswith('r '):
            results = obj.searchdb(nav[2:].split(), True, regex=True)
            new_results = True
            cur_index = next_index = 0
            continue

        # tag search with new keywords
        if nav.startswith('t '):
            results = obj.search_by_tag(nav[2:])
            new_results = True
            cur_index = next_index = 0
            continue

        # quit with 'q'
        if nav == 'q':
            return

        # No new results fetched beyond this point
        new_results = False

        # toggle deep search with 'd'
        if nav == 'd':
            deep = not deep
            if deep:
                print(gettext('deep search on'))
            else:
                print(gettext('deep search off'))

            continue

        # Toggle GUI browser with 'O'
        if nav == 'O':
            browse.override_text_browser = not browse.override_text_browser
            print(gettext('text browser override toggled'))
            continue

        # Show help with '?'
        if nav == '?':
            ExtendedArgumentParser.prompt_help(sys.stdout)
            continue

        # Edit and add or update
        if nav == 'w' or nav.startswith('w '):
            edit_at_prompt(obj, nav, suggest)
            continue

        # Append or overwrite tags
        if nav.startswith('g '):
            unique_tags, dic = obj.get_tag_all()
            _count = obj.set_tag(nav[2:], unique_tags)
            if _count == -1:
                print(gettext('Invalid input'))
            elif _count == -2:
                try:
                    tagid_list = nav[2:].split()
                    tagstr = obj.get_tagstr_from_taglist(tagid_list, unique_tags)
                    tagstr = tagstr.strip(DELIM)
                    results = obj.search_by_tag(tagstr)
                    new_results = True
                    cur_index = next_index = 0
                except Exception:
                    print(gettext('Invalid input'))
            else:
                print(gettext('%d updated') % _count)
            continue

        # Print bookmarks by DB index
        if nav.startswith('p '):
            id_list = nav[2:].split()
            try:
                for id in id_list:
                    if is_int(id):
                        obj.print_rec(int(id))
                    elif '-' in id:
                        vals = [int(x) for x in id.split('-')]
                        obj.print_rec(0, vals[0], vals[-1], True)
                    else:
                        print(gettext('Invalid input'))
            except ValueError:
                print(gettext('Invalid input'))
            continue

        # Browse bookmarks by DB index
        if nav.startswith('o '):
            id_list = nav[2:].split()
            try:
                for id in id_list:
                    if is_int(id):
                        obj.browse_by_index(int(id))
                    elif '-' in id:
                        vals = [int(x) for x in id.split('-')]
                        obj.browse_by_index(0, vals[0], vals[-1], True)
                    else:
                        print(gettext('Invalid input'))
            except ValueError:
                print(gettext('Invalid input'))
            continue

        # Copy URL to clipboard
        if nav.startswith('c ') and nav[2:].isdigit():
            index = int(nav[2:]) - 1
            if index < 0 or index >= count:
                print(gettext('No matching index'))
                continue
            copy_to_clipboard(content=results[index + cur_index][1].encode('utf-8'))
            continue

        # open all results and re-prompt with 'a'
        if nav == 'a':
            for index in range(cur_index, next_index):
                browse(results[index][1])
            continue

        # list tags with 't'
        if nav == 't':
            show_taglist(obj)
            continue

        toggled = False
        # Open in GUI browser
        if nav.startswith('O '):
            if not browse.override_text_browser:
                browse.override_text_browser = True
                toggled = True
            nav = nav[2:]

        # iterate over white-space separated indices
        for nav in nav.split():
            if is_int(nav):
                index = int(nav) - 1
                if index < 0 or index >= count:
                    print(gettext('No matching index %s') % nav)
                    continue
                browse(results[index + cur_index][1])
            elif '-' in nav:
                try:
                    vals = [int(x) for x in nav.split('-')]
                    if vals[0] > vals[-1]:
                        vals[0], vals[-1] = vals[-1], vals[0]

                    for _id in range(vals[0]-1, vals[-1]):
                        if 0 <= _id < count:
                            browse(results[_id + cur_index][1])
                        else:
                            print(gettext('No matching index %d') % (_id + 1))
                except ValueError:
                    print(gettext('Invalid input'))
                    break
            else:
                print(gettext('Invalid input'))
                break

        if toggled:
            browse.override_text_browser = False


def copy_to_clipboard(content):
    """Copy content to clipboard

    Parameters
    ----------
    content : str
        Content to be copied to clipboard
    """

    # try copying the url to clipboard using native utilities
    copier_params = []
    if sys.platform.startswith(('linux', 'freebsd', 'openbsd')):
        if shutil.which('xsel') is not None:
            copier_params = ['xsel', '-b', '-i']
        elif shutil.which('xclip') is not None:
            copier_params = ['xclip', '-selection', 'clipboard']
        elif shutil.which('wl-copy') is not None:
            copier_params = ['wl-copy']
        # If we're using Termux (Android) use its 'termux-api'
        # add-on to set device clipboard.
        elif shutil.which('termux-clipboard-set') is not None:
            copier_params = ['termux-clipboard-set']
    elif sys.platform == 'darwin':
        copier_params = ['pbcopy']
    elif sys.platform == 'win32':
        copier_params = ['clip']

    if copier_params:
        Popen(copier_params, stdin=PIPE, stdout=DEVNULL, stderr=DEVNULL).communicate(content)
        return

    # If native clipboard utilities are absent, try to use terminal multiplexers
    # tmux
    if os.getenv('TMUX_PANE'):
        copier_params = ['tmux', 'set-buffer']
        Popen(
            copier_params + [content],
            stdin=DEVNULL,
            stdout=DEVNULL,
            stderr=DEVNULL
        ).communicate()
        print(gettext('URL copied to tmux buffer.'))
        return

    # GNU Screen paste buffer
    if os.getenv('STY'):
        copier_params = ['screen', '-X', 'readbuf', '-e', 'utf8']
        tmpfd, tmppath = tempfile.mkstemp()
        try:
            with os.fdopen(tmpfd, 'wb') as fp:
                fp.write(content)
            copier_params.append(tmppath)
            Popen(copier_params, stdin=DEVNULL, stdout=DEVNULL, stderr=DEVNULL).communicate()
        finally:
            os.unlink(tmppath)
        return

    print(gettext('Failed to locate suitable clipboard utility'))
    return


def print_rec_with_filter(records, field_filter=0):
    """Print records filtered by field.

    User determines which fields in the records to display
    by using the --format option.

    Parameters
    ----------
    records : list or sqlite3.Cursor object
        List of bookmark records to print
    field_filter : int
        Integer indicating which fields to print. Default is 0 ("all fields").
    """

    try:
        records = bookmark_vars(records)
        fields = FIELD_FILTER.get(field_filter)
        if fields:
            pattern = '\t'.join('%s' for k in fields)
            for row in records:
                print(pattern % tuple(getattr(row, k) for k in fields))
        else:
            try:
                columns, _ = os.get_terminal_size()
            except OSError:
                columns = 0
            for row in records:
                print_single_rec(row, columns=columns)
    except BrokenPipeError:
        sys.stdout = os.fdopen(1)
        sys.exit(1)


def print_single_rec(row: BookmarkVar, idx: int=0, columns: int=0):  # NOQA
    """Print a single DB record.

    Handles both search results and individual record.

    Parameters
    ----------
    row : tuple
        Tuple representing bookmark record data.
    idx : int
        Search result index. If 0, print with DB index.
        Default is 0.
    columns : int
        Number of columns to wrap comments to.
        Default is 0.
    """

    str_list = []
    row = BookmarkVar(*row)  # ensuring named tuple

    # Start with index and title
    if idx != 0:
        id_title_res = ID_STR % (idx, row.title or 'Untitled', row.id)
    else:
        id_title_res = ID_DB_STR % (row.id, row.title or 'Untitled')
        # Indicate if record is immutable
        if row.immutable:
            id_title_res = MUTE_STR % (id_title_res,)
        else:
            id_title_res += '\n'

    try:
        print(id_title_res, end='')
        print(URL_STR % (row.url,), end='')
        if columns == 0:
            if row.desc:
                print(DESC_STR % (row.desc,), end='')
            if row.tags:
                print(TAG_STR % (row.tags,), end='')
            print()
            return

        INDENT = 5
        ln_num = 1
        fillwidth = columns - INDENT

        for line in textwrap.wrap(row.desc.replace('\n', ''), width=fillwidth):
            if ln_num == 1:
                print(DESC_STR % line, end='')
                ln_num += 1
            else:
                print(DESC_WRAP % (' ' * INDENT, line))

        ln_num = 1
        for line in textwrap.wrap(row.tags.replace('\n', ''), width=fillwidth):
            if ln_num == 1:
                print(TAG_STR % line, end='')
                ln_num += 1
            else:
                print(TAG_WRAP % (' ' * INDENT, line))
        print()
    except UnicodeEncodeError:
        str_list = []
        str_list.append(id_title_res)
        str_list.append(URL_STR % (row.url,))
        if row.desc:
            str_list.append(DESC_STR % (row.desc,))
        if row.tags:
            str_list.append(TAG_STR % (row.tags,))
        sys.stdout.buffer.write((''.join(str_list) + '\n').encode('utf-8'))
    except BrokenPipeError:
        sys.stdout = os.fdopen(1)
        sys.exit(1)


def write_string_to_file(content: str, filepath: str):
    """Writes given content to file

    Parameters
    ----------
    content : str
    filepath : str

    Returns
    -------
    None
    """
    try:
        with open(filepath, 'w', encoding='utf-8') as f:
            f.write(content)
    except Exception as e:
        LOGERR(e)


def format_json(resultset, single_record=False, field_filter=0):
    """Return results in JSON format.

    Parameters
    ----------
    resultset : list
        Search results from DB query.
    single_record : bool
        If True, indicates only one record. Default is False.
    field_filter : int
        Indicates format for displaying bookmarks. Default is 0 ("all fields").

    Returns
    -------
    json
        Record(s) in JSON format.
    """

    resultset = bookmark_vars(resultset)
    fields = [(k, JSON_FIELDS.get(k, k)) for k in FIELD_FILTER.get(field_filter, ALL_FIELDS)]
    marks = [{field: getattr(row, k) for k, field in fields} for row in resultset]
    if single_record:
        marks = marks[-1] if marks else {}

    return json.dumps(marks, sort_keys=True, indent=4)


def print_json_safe(resultset, single_record=False, field_filter=0):
    """Prints json results and handles IOError

    Parameters
    ----------
    resultset : list
        Search results from DB query.
    single_record : bool
        If True, indicates only one record. Default is False.
    field_filter : int
        Indicates format for displaying bookmarks. Default is 0 ("all fields").

    Returns
    -------
    None
    """

    try:
        print(format_json(resultset, single_record, field_filter))
    except IOError:
        try:
            sys.stdout.close()
        except IOError:
            pass
        try:
            sys.stderr.close()
        except IOError:
            pass


def is_int(string):
    """Check if a string is a digit.

    string : str
        Input string to check.

    Returns
    -------
    bool
        True on success, False on exception.
    """

    try:
        int(string)
        return True
    except Exception:
        return False


def browse(url):
    """Duplicate stdin, stdout and open URL in default browser.

    .. Note:: Duplicates stdin and stdout in order to
              suppress showing errors on the terminal.

    Parameters
    ----------
    url : str
        URL to open in browser.

    Attributes
    ----------
    suppress_browser_output : bool
        True if a text based browser is detected.
        Must be initialized (as applicable) to use the API.
    override_text_browser : bool
        If True, tries to open links in a GUI based browser.
    """

    if not parse_url(url).scheme:
        # Prefix with 'http://' if no scheme
        # Otherwise, opening in browser fails anyway
        # We expect http to https redirection
        # will happen for https-only websites
        LOGERR(gettext('Scheme missing in URI, trying http'))
        url = 'http://' + url

    browser = webbrowser.get()
    if browse.override_text_browser:
        browser_output = browse.suppress_browser_output
        for name in [b for b in webbrowser._tryorder if b not in TEXT_BROWSERS]:
            browser = webbrowser.get(name)
            LOGDBG(browser)

            # Found a GUI browser, suppress browser output
            browse.suppress_browser_output = True
            break

    if browse.suppress_browser_output:
        _stderr = os.dup(2)
        os.close(2)
        _stdout = os.dup(1)
        if "microsoft" not in platform.uname()[3].lower():
            os.close(1)
        fd = os.open(os.devnull, os.O_RDWR)
        os.dup2(fd, 2)
        os.dup2(fd, 1)
    try:
        if sys.platform != 'win32':
            browser.open(url, new=2)
        else:
            # On Windows, the webbrowser module does not fork.
            # Use threads instead.
            def browserthread():
                webbrowser.open(url, new=2)

            t = threading.Thread(target=browserthread)
            t.start()
    except Exception as e:
        LOGERR('browse(): %s', e)
    finally:
        if browse.suppress_browser_output:
            os.close(fd)
            os.dup2(_stderr, 2)
            os.dup2(_stdout, 1)

    if browse.override_text_browser:
        browse.suppress_browser_output = browser_output


def check_upstream_release():
    """Check and report the latest upstream release version."""

    global MYPROXY

    if MYPROXY is None:
        gen_headers()

    ca_certs = os.getenv('BUKU_CA_CERTS', default=CA_CERTS)
    if MYPROXY:
        manager = urllib3.ProxyManager(
            MYPROXY,
            num_pools=1,
            headers=MYHEADERS,
            cert_reqs='CERT_REQUIRED',
            ca_certs=ca_certs
        )
    else:
        manager = urllib3.PoolManager(num_pools=1,
                                      headers={'User-Agent': USER_AGENT},
                                      cert_reqs='CERT_REQUIRED',
                                      ca_certs=ca_certs)

    try:
        r = manager.request(
            'GET',
            'https://api.github.com/repos/jarun/buku/releases?per_page=1',
            headers={'User-Agent': USER_AGENT}
        )
    except Exception as e:
        LOGERR(e)
        return

    if r.status == 200:
        latest = json.loads(r.data.decode(errors='replace'))[0]['tag_name']
        if latest == 'v' + __version__:
            print(gettext('This is the latest release'))
        else:
            print(gettext('Latest upstream release is %s') % latest)
    else:
        LOGERR('[%s] %s', r.status, r.reason)

    manager.clear()


def regexp(expr, item):
    """Perform a regular expression search.

    Parameters
    ----------
    expr : regex
        Regular expression to search for.
    item : str
        Item on which to perform regex search.

    Returns
    -------
    bool
        True if result of search is not None, else False.
    """

    if expr is None or item is None:
        LOGDBG('expr: [%s], item: [%s]', expr, item)
        return False

    return re.search(expr, item, re.IGNORECASE) is not None


def delim_wrap(token):
    """Returns token string wrapped in delimiters.

    Parameters
    ----------
    token : str
        String item to wrap with DELIM.

    Returns
    -------
    str
        Token string wrapped by DELIM.
    """

    if token is None or token.strip() == '':
        return DELIM

    if token[0] != DELIM:
        token = DELIM + token

    if token[-1] != DELIM:
        token = token + DELIM

    return token


def read_in(msg):
    """A wrapper to handle input() with interrupts disabled.

    Parameters
    ----------
    msg : str
        String to pass to to input().
    """

    disable_sigint_handler()
    message = None
    try:
        message = input(msg)
    except KeyboardInterrupt:
        print(gettext('Interrupted.'))

    enable_sigint_handler()
    return message


def sigint_handler(signum, frame):
    """Custom SIGINT handler.

    .. Note:: Neither signum nor frame are used in
              this custom handler. However, they are
              required parameters for signal handlers.

    Parameters
    ----------
    signum : int
        Signal number.
    frame : frame object or None.
    """

    global INTERRUPTED

    INTERRUPTED = True
    print(gettext('\nInterrupted.'), file=sys.stderr)

    # Do a hard exit from here
    os._exit(1)

DEFAULT_HANDLER = signal.signal(signal.SIGINT, sigint_handler)


def disable_sigint_handler():
    """Disable signint handler."""
    signal.signal(signal.SIGINT, DEFAULT_HANDLER)


def enable_sigint_handler():
    """Enable sigint handler."""
    signal.signal(signal.SIGINT, sigint_handler)

# ---------------------
# Editor mode functions
# ---------------------


def get_system_editor():
    """Returns default system editor is $EDITOR is set."""

    return os.environ.get('EDITOR', 'none')


def is_editor_valid(editor):
    """Check if the editor string is valid.

    Parameters
    ----------
    editor : str
        Editor string.

    Returns
    -------
    bool
        True if string is valid, else False.
    """

    if editor == 'none':
        LOGERR(gettext('EDITOR is not set'))
        return False

    if editor == '0':
        LOGERR(gettext('Cannot edit index 0'))
        return False

    return True


def to_temp_file_content(url, title_in, tags_in, desc):
    """Generate temporary file content string.

    Parameters
    ----------
    url : str
        URL to open.
    title_in : str
        Title to add manually.
    tags_in : str
        Comma-separated tags to add manually.
    desc : str
        String description.

    Returns
    -------
    str
        Lines as newline separated string.

    Raises
    ------
    AttributeError
        when tags_in is None.
    """

    strings = [(gettext('# Lines beginning with "#" will be stripped.\n'
                        '# Add URL in next line (single line).')), ]

    # URL
    if url is not None:
        strings += (url,)

    # TITLE
    strings += ((gettext('# Add TITLE in next line (single line). '
                         'Leave blank to web fetch, "-" for no title.')),)
    if title_in is None:
        title_in = ''
    elif title_in == '':
        title_in = '-'
    strings += (title_in,)

    # TAGS
    strings += (gettext('# Add comma-separated TAGS in next line (single line).'),)
    strings += (tags_in.strip(DELIM),) if not None else ''

    # DESC
    strings += (gettext('# Add COMMENTS in next line(s). Leave blank to web fetch, "-" for no comments.'),)
    if desc is None:
        strings += ('\n',)
    elif desc == '':
        strings += ('-',)
    else:
        strings += (desc,)
    return '\n'.join(strings)


def parse_temp_file_content(content):
    """Parse and return temporary file content.

    Parameters
    ----------
    content : str
        String of content.

    Returns
    -------
    tuple
        (url, title, tags, comments)

        url: URL to open
        title: string title to add manually
        tags: string of comma-separated tags to add manually
        comments: string description
    """

    content = content.split('\n')
    content = [c for c in content if not c or c[0] != '#']
    if not content or content[0].strip() == '':
        print(gettext('Edit aborted'))
        return None

    url = content[0]
    title = None
    if len(content) > 1:
        title = content[1]

    if title == '':
        title = None
    elif title == '-':
        title = ''

    tags = DELIM
    if len(content) > 2:
        tags = parse_tags([content[2]])

    comments = []
    if len(content) > 3:
        comments = list(content[3:])
        # need to remove all empty line that are at the end
        # and not those in the middle of the text
        for i in range(len(comments) - 1, -1, -1):
            if comments[i].strip() != '':
                break

        if i == -1:
            comments = []
        else:
            comments = comments[0:i+1]

    comments = '\n'.join(comments)
    if comments == '':
        comments = None
    elif comments == '-':
        comments = ''

    return url, title, tags, comments


def edit_rec(editor, url, title_in, tags_in, desc):
    """Edit a bookmark record.

    Parameters
    ----------
    editor : str
        Editor to open.
    URL : str
        URL to open.
    title_in : str
        Title to add manually.
    tags_in : str
        Comma-separated tags to add manually.
    desc : str
        Bookmark description.

    Returns
    -------
    tuple
        Parsed results from parse_temp_file_content().
    """

    temp_file_content = to_temp_file_content(url, title_in, tags_in, desc)

    fd, tmpfile = tempfile.mkstemp(prefix='buku-edit-')
    os.close(fd)

    try:
        with open(tmpfile, 'w+', encoding='utf-8') as fp:
            fp.write(temp_file_content)
            fp.flush()
            LOGDBG('Edited content written to %s', tmpfile)

        cmd = editor.split(' ')
        cmd += (tmpfile,)
        subprocess.call(cmd)

        with open(tmpfile, 'r', encoding='utf-8') as f:
            content = f.read()

        os.remove(tmpfile)
    except FileNotFoundError:
        if os.path.exists(tmpfile):
            os.remove(tmpfile)
            LOGERR(gettext('Cannot open editor'))
        else:
            LOGERR(gettext('Cannot open tempfile'))
        return None

    parsed_content = parse_temp_file_content(content)
    return parsed_content


def setup_logger(LOGGER):
    """Setup logger with color.

    Parameters
    ----------
    LOGGER : logger object
        Logger to colorize.
    """

    def decorate_emit(fn):
        def new(*args):
            levelno = args[0].levelno

            if levelno == logging.DEBUG:
                color = '\x1b[35m'
            elif levelno == logging.ERROR:
                color = '\x1b[31m'
            elif levelno == logging.WARNING:
                color = '\x1b[33m'
            elif levelno == logging.INFO:
                color = '\x1b[32m'
            elif levelno == logging.CRITICAL:
                color = '\x1b[31m'
            else:
                color = '\x1b[0m'

            args[0].msg = '{}[{}]\x1b[0m {}'.format(color, args[0].levelname, args[0].msg)
            return fn(*args)
        return new

    sh = logging.StreamHandler()
    sh.emit = decorate_emit(sh.emit)
    LOGGER.addHandler(sh)


def piped_input(argv, pipeargs=None):
    """Handle piped input.

    Parameters
    ----------
    pipeargs : str
    """
    if not sys.stdin.isatty():
        pipeargs += argv
        print(gettext('buku: waiting for input (unexpected? try --nostdin)'))
        for s in sys.stdin:
            pipeargs += s.split()


def setcolors(args):
    """Get colors from user and separate into 'result' list for use in arg.colors.

    Parameters
    ----------
    args : str
        Color string.
    """
    Colors = collections.namedtuple('Colors', ' ID_srch, ID_STR, URL_STR, DESC_STR, TAG_STR')
    colors = Colors(*[COLORMAP[c] for c in args])
    id_col = colors.ID_srch
    id_str_col = colors.ID_STR
    url_col = colors.URL_STR
    desc_col = colors.DESC_STR
    tag_col = colors.TAG_STR
    result = [id_col, id_str_col, url_col, desc_col, tag_col]
    return result


def unwrap(text):
    """Unwrap text."""
    lines = text.split('\n')
    result = ''
    for i in range(len(lines) - 1):
        result += lines[i]
        if not lines[i]:
            # Paragraph break
            result += '\n\n'
        elif lines[i + 1]:
            # Next line is not paragraph break, add space
            result += ' '
    # Handle last line
    result += lines[-1] if lines[-1] else '\n'
    return result


def check_stdout_encoding():
    """Make sure stdout encoding is utf-8.

    If not, print error message and instructions, then exit with
    status 1.

    This function is a no-op on win32 because encoding on win32 is
    messy, and let's just hope for the best. /s
    """
    if sys.platform == 'win32':
        return

    # Use codecs.lookup to resolve text encoding alias
    encoding = codecs.lookup(sys.stdout.encoding).name
    if encoding != 'utf-8':
        locale_lang, locale_encoding = locale.getlocale()
        if locale_lang is None:
            locale_lang = '<unknown>'
        if locale_encoding is None:
            locale_encoding = '<unknown>'
        ioencoding = os.getenv('PYTHONIOENCODING', 'not set')
        sys.stderr.write(unwrap(textwrap.dedent("""\
        stdout encoding '{encoding}' detected. ddgr requires utf-8 to
        work properly. The wrong encoding may be due to a non-UTF-8
        locale or an improper PYTHONIOENCODING. (For the record, your
        locale language is {locale_lang} and locale encoding is
        {locale_encoding}; your PYTHONIOENCODING is {ioencoding}.)

        Please set a UTF-8 locale (e.g., en_US.UTF-8) or set
        PYTHONIOENCODING to utf-8.
        """.format(
            encoding=encoding,
            locale_lang=locale_lang,
            locale_encoding=locale_encoding,
            ioencoding=ioencoding,
        ))))
        sys.exit(1)


def monkeypatch_textwrap_for_cjk():
    """Monkeypatch textwrap for CJK wide characters.
    """
    try:
        if textwrap.wrap.patched:
            return
    except AttributeError:
        pass
    psl_textwrap_wrap = textwrap.wrap

    def textwrap_wrap(text, width=70, **kwargs):
        width = max(width, 2)
        # We first add a U+0000 after each East Asian Fullwidth or East
        # Asian Wide character, then fill to width - 1 (so that if a NUL
        # character ends up on a new line, we still have one last column
        # to spare for the preceding wide character). Finally we strip
        # all the NUL characters.
        #
        # East Asian Width: https://www.unicode.org/reports/tr11/
        return [
            line.replace('\0', '')
            for line in psl_textwrap_wrap(
                ''.join(
                    ch + '\0' if unicodedata.east_asian_width(ch) in ('F', 'W') else ch
                    for ch in unicodedata.normalize('NFC', text)
                ),
                width=width - 1,
                **kwargs
            )
        ]

    def textwrap_fill(text, width=70, **kwargs):
        return '\n'.join(textwrap_wrap(text, width=width, **kwargs))
    textwrap.wrap = textwrap_wrap
    textwrap.fill = textwrap_fill
    textwrap.wrap.patched = True
    textwrap.fill.patched = True

# main starts here
def main():
    """Main."""
    global ID_STR, ID_DB_STR, MUTE_STR, URL_STR, DESC_STR, DESC_WRAP, TAG_STR, TAG_WRAP, PROMPTMSG
    # readline should not be loaded when buku is used as a library
    try:
        import readline
    except ImportError:
        import pyreadline3 as readline  # type: ignore

    title_in = None
    tags_in = None
    desc_in = None
    pipeargs = []
    colorstr_env = os.getenv('BUKU_COLORS')

    if len(sys.argv) >= 2 and sys.argv[1] != '--nostdin':
        try:
            piped_input(sys.argv, pipeargs)
        except KeyboardInterrupt:
            pass

        # If piped input, set argument vector
        if pipeargs:
            sys.argv = pipeargs

    # Setup custom argument parser
    argparser = ExtendedArgumentParser(
        description='''Bookmark manager like a text-based mini-web.

POSITIONAL ARGUMENTS:
      KEYWORD              search keywords''',
        formatter_class=argparse.RawTextHelpFormatter,
        usage='''buku [OPTIONS] [KEYWORD [KEYWORD ...]]''',
        add_help=False
    )
    hide = argparse.SUPPRESS

    argparser.add_argument('keywords', nargs='*', metavar='KEYWORD', help=hide)

    # ---------------------
    # GENERAL OPTIONS GROUP
    # ---------------------

    general_grp = argparser.add_argument_group(
        title=gettext('GENERAL OPTIONS'),
        description=gettext('''    -a, --add URL [tag, ...]
                         bookmark URL with comma-separated tags
    -u, --update [...]   update fields of an existing bookmark
                         accepts indices and ranges
                         refresh title and desc if no edit options
                         if no arguments:
                         - update results when used with search
                         - otherwise refresh all titles and desc
    -w, --write [editor|index]
                         edit and add a new bookmark in editor
                         else, edit bookmark at index in EDITOR
                         edit last bookmark, if index=-1
                         if no args, edit new bookmark in EDITOR
    -d, --delete [...]   remove bookmarks from DB
                         accepts indices or a single range
                         if no arguments:
                         - delete results when used with search
                         - otherwise delete all bookmarks
    -h, --help           show this information and exit
    -v, --version        show the program version and exit'''))
    addarg = general_grp.add_argument
    addarg('-a', '--add', nargs='+', help=hide)
    addarg('-u', '--update', nargs='*', help=hide)
    addarg('-w', '--write', nargs='?', const=get_system_editor(), help=hide)
    addarg('-d', '--delete', nargs='*', help=hide)
    addarg('-h', '--help', action='store_true', help=hide)
    addarg('-v', '--version', action='version', version=__version__, help=hide)

    # ------------------
    # EDIT OPTIONS GROUP
    # ------------------

    edit_grp = argparser.add_argument_group(
        title=gettext('EDIT OPTIONS'),
        description=gettext('''    --url keyword        bookmark link
    --tag [+|-] [...]    comma-separated tags
                         clear bookmark tagset, if no arguments
                         '+' appends to, '-' removes from tagset
    --title [...]        bookmark title; if no arguments:
                         -a: do not set title, -u: clear title
    -c, --comment [...]  notes or description of the bookmark
                         clears description, if no arguments
    --immutable N        disable web-fetch during auto-refresh
                         N=0: mutable (default), N=1: immutable'''))
    addarg = edit_grp.add_argument
    addarg('--url', nargs=1, help=hide)
    addarg('--tag', nargs='*', help=hide)
    addarg('--title', nargs='*', help=hide)
    addarg('-c', '--comment', nargs='*', help=hide)
    addarg('--immutable', type=int, choices={0, 1}, help=hide)
    _bool = lambda x: x if x is None else bool(x)
    _immutable = lambda args: _bool(args.immutable)

    # --------------------
    # SEARCH OPTIONS GROUP
    # --------------------

    search_grp = argparser.add_argument_group(
        title=gettext('SEARCH OPTIONS'),
        description=gettext('''    -s, --sany [...]     find records with ANY matching keyword
                         this is the default search option
    -S, --sall [...]     find records matching ALL the keywords
                         special keywords -
                         "blank": entries with empty title/tag
                         "immutable": entries with locked title
    --deep               match substrings ('pen' matches 'opens')
    -r, --sreg expr      run a regex search
    -t, --stag [tag [,|+] ...] [- tag, ...]
                         search bookmarks by tags
                         use ',' to find entries matching ANY tag
                         use '+' to find entries matching ALL tags
                         excludes entries with tags after ' - '
                         list all tags, if no search keywords
    -x, --exclude [...]  omit records matching specified keywords'''))
    addarg = search_grp.add_argument
    addarg('-s', '--sany', nargs='*', help=hide)
    addarg('-S', '--sall', nargs='*', help=hide)
    addarg('-r', '--sreg', nargs='*', help=hide)
    addarg('--deep', action='store_true', help=hide)
    addarg('-t', '--stag', nargs='*', help=hide)
    addarg('-x', '--exclude', nargs='*', help=hide)

    # ------------------------
    # ENCRYPTION OPTIONS GROUP
    # ------------------------

    crypto_grp = argparser.add_argument_group(
        title=gettext('ENCRYPTION OPTIONS'),
        description=gettext('''    -l, --lock [N]       encrypt DB in N (default 8) # iterations
    -k, --unlock [N]     decrypt DB in N (default 8) # iterations'''))
    addarg = crypto_grp.add_argument
    addarg('-k', '--unlock', nargs='?', type=int, const=8, help=hide)
    addarg('-l', '--lock', nargs='?', type=int, const=8, help=hide)

    # ----------------
    # POWER TOYS GROUP
    # ----------------

    power_grp = argparser.add_argument_group(
        title=gettext('POWER TOYS'),
        description=gettext('''    --ai                 auto-import bookmarks from web browsers
                         Firefox, Chrome, Chromium, Vivaldi, Edge
    -e, --export file    export bookmarks to Firefox format HTML
                         export XBEL, if file ends with '.xbel'
                         export Markdown, if file ends with '.md'
                         format: [title](url) <!-- TAGS -->
                         export Orgfile, if file ends with '.org'
                         format: *[[url][title]] :tags:
                         export buku DB, if file ends with '.db'
                         combines with search results, if opted
    -i, --import file    import bookmarks from file
                         supports .html .xbel .json .md .org .db
    -p, --print [...]    show record details by indices, ranges
                         print all bookmarks, if no arguments
                         -n shows the last n results (like tail)
    -f, --format N       limit fields in -p or JSON search output
                         N=1: URL; N=2: URL, tag; N=3: title;
                         N=4: URL, title, tag; N=5: title, tag;
                         N0 (10, 20, 30, 40, 50) omits DB index
    -j, --json [file]    JSON formatted output for -p and search.
                         prints to stdout if argument missing.
                         otherwise writes to given file
    --colors COLORS      set output colors in five-letter string
    --nc                 disable color output
    -n, --count N        show N results per page (default 10)
    --np                 do not show the subprompt, run and exit
    -o, --open [...]     browse bookmarks by indices and ranges
                         open a random bookmark, if no arguments
    --oa                 browse all search results immediately
    --replace old new    replace old tag with new tag everywhere
                         delete old tag, if new tag not specified
    --shorten index|URL  fetch shortened url from tny.im service
    --expand index|URL   expand a tny.im shortened url
    --cached index|URL   browse a cached page from Wayback Machine
    --suggest            show similar tags when adding bookmarks
    --tacit              reduce verbosity, skip some confirmations
    --nostdin            do not wait for input (must be first arg)
    --threads N          max network connections in full refresh
                         default N=4, min N=1, max N=10
    -V                   check latest upstream version available
    -g, --debug          show debug information and verbose logs'''))
    addarg = power_grp.add_argument
    addarg('--ai', action='store_true', help=hide)
    addarg('-e', '--export', nargs=1, help=hide)
    addarg('-i', '--import', nargs=1, dest='importfile', help=hide)
    addarg('-p', '--print', nargs='*', help=hide)
    addarg('-f', '--format', type=int, default=0, choices={1, 2, 3, 4, 5, 10, 20, 30, 40, 50}, help=hide)
    addarg('-j', '--json', nargs='?', default=None, const='', help=hide)
    addarg('--colors', dest='colorstr', type=argparser.is_colorstr, metavar='COLORS', help=hide)
    addarg('--nc', action='store_true', help=hide)
    addarg('-n', '--count', nargs='?', const=10, type=int, default=0, help=hide)
    addarg('--np', action='store_true', help=hide)
    addarg('-o', '--open', nargs='*', help=hide)
    addarg('--oa', action='store_true', help=hide)
    addarg('--replace', nargs='+', help=hide)
    addarg('--shorten', nargs=1, help=hide)
    addarg('--expand', nargs=1, help=hide)
    addarg('--cached', nargs=1, help=hide)
    addarg('--suggest', action='store_true', help=hide)
    addarg('--tacit', action='store_true', help=hide)
    addarg('--nostdin', action='store_true', help=hide)
    addarg('--threads', type=int, default=4, choices=range(1, 11), help=hide)
    addarg('-V', dest='upstream', action='store_true', help=hide)
    addarg('-g', '--debug', action='store_true', help=hide)
    # Undocumented APIs
    # Fix uppercase tags allowed in releases before v2.7
    addarg('--fixtags', action='store_true', help=hide)
    # App-use only, not for manual usage
    addarg('--db', nargs=1, help=hide)

    # Parse the arguments
    args = argparser.parse_args()

    # Show help and exit if help requested
    if args.help:
        argparser.print_help(sys.stdout)
        sys.exit(0)

    # By default, buku uses ANSI colors. As Windows does not really use them,
    # we'd better check for known working console emulators first. Currently,
    # only ConEmu is supported. If the user does not use ConEmu, colors are
    # disabled unless --colors or %BUKU_COLORS% is specified.
    if sys.platform == 'win32' and os.environ.get('ConemuDir') is None:
        if args.colorstr is None and colorstr_env is not None:
            args.nc = True

    # Handle color output preference
    if args.nc:
        logging.basicConfig(format='[%(levelname)s] %(message)s')
    else:
        # Set colors
        if colorstr_env is not None:
            # Someone set BUKU_COLORS.
            colorstr = colorstr_env
        elif args.colorstr is not None:
            colorstr = args.colorstr
        else:
            colorstr = 'oKlxm'

        ID = setcolors(colorstr)[0] + '%d. ' + COLORMAP['x']
        ID_DB_dim = COLORMAP['z'] + '[%s]\n' + COLORMAP['x']
        ID_STR = ID + setcolors(colorstr)[1] + '%s ' + COLORMAP['x'] + ID_DB_dim
        ID_DB_STR = ID + setcolors(colorstr)[1] + '%s' + COLORMAP['x']
        MUTE_STR = '%s \x1b[2m(L)\x1b[0m\n'
        URL_STR = COLORMAP['j'] + '   > ' + setcolors(colorstr)[2] + '%s\n' + COLORMAP['x']
        DESC_STR = COLORMAP['j'] + '   + ' + setcolors(colorstr)[3] + '%s\n' + COLORMAP['x']
        DESC_WRAP = COLORMAP['j'] + setcolors(colorstr)[3] + '%s%s' + COLORMAP['x']
        TAG_STR = COLORMAP['j'] + '   # ' + setcolors(colorstr)[4] + '%s\n' + COLORMAP['x']
        TAG_WRAP = COLORMAP['j'] + setcolors(colorstr)[4] + '%s%s' + COLORMAP['x']

        # Enable color in logs
        setup_logger(LOGGER)

        # Enable prompt with reverse video
        PROMPTMSG = '\001\x1b[7\002m%s\001\x1b[0m\002 ' % gettext('buku (? for help)')

    # Enable browser output in case of a text based browser
    if os.getenv('BROWSER') in TEXT_BROWSERS:
        browse.suppress_browser_output = False
    else:
        browse.suppress_browser_output = True

    # Overriding text browsers is disabled by default
    browse.override_text_browser = False

    # Fallback to prompt if no arguments
    if len(sys.argv) <= 2 and (len(sys.argv) == 1 or (len(sys.argv) == 2 and args.nostdin)):
        bdb = BukuDb()
        prompt(bdb, None)
        bdb.close_quit(0)

    # Set up debugging
    if args.debug:
        LOGGER.setLevel(logging.DEBUG)
        LOGDBG('buku v%s', __version__)
        LOGDBG('Python v%s', ('%d.%d.%d' % sys.version_info[:3]))
    else:
        logging.disable(logging.WARNING)
        urllib3.disable_warnings()

    # Handle encrypt/decrypt options at top priority
    if args.lock is not None:
        BukuCrypt.encrypt_file(args.lock)
    elif args.unlock is not None:
        BukuCrypt.decrypt_file(args.unlock)

    # Set up title
    if args.title is not None:
        if args.title:
            title_in = ' '.join(args.title)
        else:
            title_in = ''

    # Set up tags
    if args.tag is not None:
        if args.tag:
            tags_in = args.tag
        else:
            tags_in = [DELIM, ]

    # Set up comment
    if args.comment is not None:
        if args.comment:
            desc_in = ' '.join(args.comment)
        else:
            desc_in = ''

    # Initialize the database and get handles, set verbose by default
    bdb = BukuDb(
        args.json,
        args.format,
        not args.tacit,
        dbfile=args.db[0] if args.db is not None else None,
        colorize=not args.nc
    )

    # Editor mode
    if args.write is not None:
        if not is_editor_valid(args.write):
            bdb.close_quit(1)

        if is_int(args.write):
            if not bdb.edit_update_rec(int(args.write), _immutable(args)):
                bdb.close_quit(1)
        elif args.add is None:
            # Edit and add a new bookmark
            # Parse tags into a comma-separated string
            if tags_in:
                if tags_in[0] == '+':
                    tags = '+' + parse_tags(tags_in[1:])
                elif tags_in[0] == '-':
                    tags = '-' + parse_tags(tags_in[1:])
                else:
                    tags = parse_tags(tags_in)
            else:
                tags = DELIM

            result = edit_rec(args.write, '', title_in, tags, desc_in)
            if result is not None:
                url, title_in, tags, desc_in = result
                if args.suggest:
                    tags = bdb.suggest_similar_tag(tags)
                bdb.add_rec(url, title_in, tags, desc_in, _immutable(args))

    # Add record
    if args.add is not None:
        if args.url is not None and args.update is None:
            LOGERR(gettext('Bookmark a single URL at a time'))
            bdb.close_quit(1)

        # Parse tags into a comma-separated string
        tags = DELIM
        keywords = args.add
        if tags_in is not None:
            if tags_in[0] == '+':
                if len(tags_in) > 1:
                    # The case: buku -a url tag1, tag2 --tag + tag3, tag4
                    tags_in = tags_in[1:]
                    # In case of add, args.add may have URL followed by tags
                    # Add delimiter as url+tags may not end with one
                    keywords = args.add + [DELIM] + tags_in
            else:
                keywords = args.add + [DELIM] + tags_in

        if len(keywords) > 1:  # args.add is URL followed by optional tags
            tags = parse_tags(keywords[1:])

        url = args.add[0]
        edit_aborted = False

        if args.write and not is_int(args.write):
            result = edit_rec(args.write, url, title_in, tags, desc_in)
            if result is not None:
                url, title_in, tags, desc_in = result
            else:
                edit_aborted = True

        if edit_aborted is False:
            if args.suggest:
                tags = bdb.suggest_similar_tag(tags)
            bdb.add_rec(url, title_in, tags, desc_in, _immutable(args))

    # Search record
    search_results = None
    search_opted = True
    tags_search = bool(args.stag is not None and len(args.stag))
    exclude_results = bool(args.exclude is not None and len(args.exclude))

    if args.sany is not None:
        if len(args.sany):
            LOGDBG('args.sany')
            # Apply tag filtering, if opted
            if tags_search:
                search_results = bdb.search_keywords_and_filter_by_tags(
                    args.sany, False, args.deep, False, args.stag)
            else:
                # Search URLs, titles, tags for any keyword
                search_results = bdb.searchdb(args.sany, False, args.deep)

            if exclude_results:
                search_results = bdb.exclude_results_from_search(
                    search_results,
                    args.exclude,
                    args.deep
                )
        else:
            LOGERR(gettext('no keyword'))
    elif args.sall is not None:
        if len(args.sall):
            LOGDBG('args.sall')
            # Apply tag filtering, if opted
            if tags_search:
                search_results = bdb.search_keywords_and_filter_by_tags(
                    args.sall,
                    True,
                    args.deep,
                    False,
                    args.stag
                )
            else:
                # Search URLs, titles, tags with all keywords
                search_results = bdb.searchdb(args.sall, True, args.deep)

            if exclude_results:
                search_results = bdb.exclude_results_from_search(
                    search_results,
                    args.exclude,
                    args.deep
                )
        else:
            LOGERR(gettext('no keyword'))
    elif args.sreg is not None:
        if len(args.sreg):
            LOGDBG('args.sreg')
            # Apply tag filtering, if opted
            if tags_search:
                search_results = bdb.search_keywords_and_filter_by_tags(
                    args.sreg,
                    False,
                    False,
                    True,
                    args.stag
                )
            else:
                # Run a regular expression search
                search_results = bdb.searchdb(args.sreg, regex=True)

            if exclude_results:
                search_results = bdb.exclude_results_from_search(
                    search_results,
                    args.exclude,
                    args.deep
                )
        else:
            LOGERR(gettext('no expression'))
    elif len(args.keywords):
        LOGDBG('args.keywords')
        # Apply tag filtering, if opted
        if tags_search:
            search_results = bdb.search_keywords_and_filter_by_tags(
                args.keywords,
                False,
                args.deep,
                False,
                args.stag
            )
        else:
            # Search URLs, titles, tags for any keyword
            search_results = bdb.searchdb(args.keywords, False, args.deep)

        if exclude_results:
            search_results = bdb.exclude_results_from_search(
                search_results,
                args.exclude,
                args.deep
            )
    elif args.stag is not None:
        if len(args.stag):
            LOGDBG('args.stag')
            # Search bookmarks by tag
            search_results = bdb.search_by_tag(' '.join(args.stag))
            if exclude_results:
                search_results = bdb.exclude_results_from_search(
                    search_results,
                    args.exclude,
                    args.deep
                )
        else:
            # Use sub prompt to list all tags
            prompt(bdb, None, args.np, listtags=True, suggest=args.suggest)
    elif args.exclude is not None:
        LOGERR(gettext('No search criteria to exclude results from'))
    else:
        search_opted = False

    # Add cmdline search options to readline history
    if search_opted and len(args.keywords):
        try:
            readline.add_history(' '.join(args.keywords))
        except Exception:
            pass

    check_stdout_encoding()
    monkeypatch_textwrap_for_cjk()

    if search_results:
        oneshot = args.np
        update_search_results = False

        # Open all results in browser right away if args.oa
        # is specified. The has priority over delete/update.
        # URLs are opened first and updated/deleted later.
        if args.oa:
            for row in search_results:
                browse(row[1])

        if (
                (args.export is not None) or
                (args.delete is not None and not args.delete) or
                (args.update is not None and not args.update)):
            oneshot = True

        if args.json is None and not args.format:
            num = 10 if not args.count else args.count
            prompt(bdb, search_results, oneshot, args.deep, num=num)
        elif args.json is None:
            print_rec_with_filter(search_results, field_filter=args.format)
        elif args.json:
            write_string_to_file(format_json(search_results, field_filter=args.format), args.json)
        else:
            # Printing in JSON format is non-interactive
            print_json_safe(search_results, field_filter=args.format)

        # Export the results, if opted
        if args.export is not None:
            bdb.exportdb(args.export[0], search_results)

        # In case of search and delete/update,
        # prompt should be non-interactive
        # delete gets priority over update
        if args.delete is not None and not args.delete:
            bdb.delete_resultset(search_results)
        elif args.update is not None and not args.update:
            update_search_results = True

    # Update record
    if args.update is not None:
        if args.url is not None:
            url_in = args.url[0]
        else:
            url_in = ''

        # Parse tags into a comma-separated string
        if tags_in:
            if tags_in[0] == '+':
                tags = '+' + parse_tags(tags_in[1:])
            elif tags_in[0] == '-':
                tags = '-' + parse_tags(tags_in[1:])
            else:
                tags = parse_tags(tags_in)
        else:
            tags = None

        # No arguments to --update, update all
        if not args.update:
            # Update all records only if search was not opted
            if not search_opted:
                bdb.update_rec(0, url_in, title_in, tags, desc_in, _immutable(args), args.threads)
            elif search_results and search_results is not None and update_search_results:
                if not args.tacit:
                    print(gettext('Updated results:\n'))

                pos = len(search_results) - 1
                while pos >= 0:
                    idx = search_results[pos][0]
                    bdb.update_rec(
                        idx,
                        url_in,
                        title_in,
                        tags,
                        desc_in,
                        _immutable(args),
                        args.threads
                    )

                    # Commit at every 200th removal
                    if pos % 200 == 0:
                        bdb.conn.commit()

                    pos -= 1
        else:
            for idx in args.update:
                if is_int(idx):
                    bdb.update_rec(
                        int(idx),
                        url_in,
                        title_in,
                        tags,
                        desc_in,
                        _immutable(args),
                        args.threads
                    )
                elif '-' in idx:
                    try:
                        vals = [int(x) for x in idx.split('-')]
                        if vals[0] > vals[1]:
                            vals[0], vals[1] = vals[1], vals[0]

                        # Update only once if range starts from 0 (all)
                        if vals[0] == 0:
                            bdb.update_rec(
                                0,
                                url_in,
                                title_in,
                                tags,
                                desc_in,
                                _immutable(args),
                                args.threads
                            )
                        else:
                            for _id in range(vals[0], vals[1] + 1):
                                bdb.update_rec(
                                    _id,
                                    url_in,
                                    title_in,
                                    tags,
                                    desc_in,
                                    _immutable(args),
                                    args.threads
                                )
                                if INTERRUPTED:
                                    break
                    except ValueError:
                        LOGERR(gettext('Invalid index or range to update'))
                        bdb.close_quit(1)

                if INTERRUPTED:
                    break

    # Delete record
    if args.delete is not None:
        if not args.delete:
            # Attempt delete-all only if search was not opted
            if not search_opted:
                bdb.cleardb()
        elif len(args.delete) == 1 and '-' in args.delete[0]:
            try:
                vals = [int(x) for x in args.delete[0].split('-')]
                if len(vals) == 2:
                    bdb.delete_rec(0, vals[0], vals[1], True)
            except ValueError:
                LOGERR(gettext('Invalid index or range to delete'))
                bdb.close_quit(1)
        else:
            ids = []
            # Select the unique indices
            for idx in args.delete:
                if idx not in ids:
                    ids += (idx,)

            try:
                # Index delete order - highest to lowest
                ids.sort(key=lambda x: int(x), reverse=True)
                for idx in ids:
                    bdb.delete_rec(int(idx))
            except ValueError:
                LOGERR(gettext('Invalid index or range or combination'))
                bdb.close_quit(1)

    # Print record
    if args.print is not None:
        if not args.print:
            if args.count:
                search_results = bdb.list_using_id()
                prompt(bdb, search_results, args.np, False, num=args.count)
            else:
                bdb.print_rec(0)
        else:
            if args.count:
                search_results = bdb.list_using_id(args.print)
                prompt(bdb, search_results, args.np, False, num=args.count)
            else:
                try:
                    for idx in args.print:
                        if is_int(idx):
                            bdb.print_rec(int(idx))
                        elif '-' in idx:
                            vals = [int(x) for x in idx.split('-')]
                            bdb.print_rec(0, vals[0], vals[-1], True)

                except ValueError:
                    LOGERR(gettext('Invalid index or range to print'))
                    bdb.close_quit(1)

    # Replace a tag in DB
    if args.replace is not None:
        if len(args.replace) == 1:
            bdb.delete_tag_at_index(0, args.replace[0])
        else:
            bdb.replace_tag(args.replace[0], args.replace[1:])

    # Export bookmarks
    if args.export is not None and not search_opted:
        bdb.exportdb(args.export[0])

    # Import bookmarks
    if args.importfile is not None:
        bdb.importdb(args.importfile[0], args.tacit)

    # Import bookmarks from browser
    if args.ai:
        bdb.auto_import_from_browser()

    # Open URL in browser
    if args.open is not None:
        if not args.open:
            bdb.browse_by_index(0)
        else:
            try:
                for idx in args.open:
                    if is_int(idx):
                        bdb.browse_by_index(int(idx))
                    elif '-' in idx:
                        vals = [int(x) for x in idx.split('-')]
                        bdb.browse_by_index(0, vals[0], vals[-1], True)
            except ValueError:
                LOGERR(gettext('Invalid index or range to open'))
                bdb.close_quit(1)

    # Shorten URL
    if args.shorten:
        if is_int(args.shorten[0]):
            shorturl = bdb.tnyfy_url(index=int(args.shorten[0]))
        else:
            shorturl = bdb.tnyfy_url(url=args.shorten[0])

        if shorturl:
            print(shorturl)

    # Expand URL
    if args.expand:
        if is_int(args.expand[0]):
            url = bdb.tnyfy_url(index=int(args.expand[0]), shorten=False)
        else:
            url = bdb.tnyfy_url(url=args.expand[0], shorten=False)

        if url:
            print(url)

    # Try to fetch URL from Wayback Machine
    if args.cached:
        wbu = bdb.browse_cached_url(args.cached[0])
        if wbu is not None:
            browse(wbu)

    # Report upstream version
    if args.upstream:
        check_upstream_release()

    # Fix tags
    if args.fixtags:
        bdb.fixtags()

    # Close DB connection and quit
    bdb.close_quit(0)

if __name__ == '__main__':
    main()<|MERGE_RESOLUTION|>--- conflicted
+++ resolved
@@ -650,27 +650,15 @@
         """
 
         # Return error for empty URL
-<<<<<<< HEAD
-        if not url or url == '':
+        if not url:
             LOGERR(gettext('Invalid URL'))
-            return -1
-
-        # Ensure that the URL does not exist in DB already
-        id = self.get_rec_id(url)
-        if id != -1:
-            LOGERR(gettext('URL [%s] already exists at index %d'), url, id)
-            return -1
-=======
-        if not url:
-            LOGERR('Invalid URL')
             return None
 
         # Ensure that the URL does not exist in DB already
         id = self.get_rec_id(url)
         if id:
-            LOGERR('URL [%s] already exists at index %d', url, id)
+            LOGERR(gettext('URL [%s] already exists at index %d'), url, id)
             return None
->>>>>>> 42679099
 
         if fetch:
             # Fetch data
@@ -1186,13 +1174,8 @@
         if index == -1:
             # Edit the last records
             index = self.get_max_id()
-<<<<<<< HEAD
-            if index == -1:
+            if not index:
                 LOGERR(gettext('Empty database'))
-=======
-            if not index:
-                LOGERR('Empty database')
->>>>>>> 42679099
                 return False
 
         rec = self.get_rec_by_id(index)
@@ -1359,13 +1342,8 @@
 
             q0 = q0[:-3] + ' AS score FROM bookmarks WHERE score > 0 ORDER BY score DESC)'
         else:
-<<<<<<< HEAD
             LOGERR(gettext('Invalid search option'))
-            return None
-=======
-            LOGERR('Invalid search option')
             return []
->>>>>>> 42679099
 
         LOGDBG('query: "%s", args: %s', q0, qargs)
 
@@ -1525,11 +1503,7 @@
                 if not delay_commit:
                     self.conn.commit()
                 if self.chatty:
-<<<<<<< HEAD
-                    print(gettext('Index %d moved to %d') % (row[0], index))
-=======
-                    print('Index %d moved to %d' % (row.id, index))
->>>>>>> 42679099
+                    print(gettext('Index %d moved to %d') % (row.id, index))
 
     def delete_rec(
             self,
@@ -1839,13 +1813,8 @@
         if not is_range and index < 0:
             # Show the last n records
             _id = self.get_max_id()
-<<<<<<< HEAD
-            if _id == -1:
+            if not _id:
                 LOGERR(gettext('Empty database'))
-=======
-            if not _id:
-                LOGERR('Empty database')
->>>>>>> 42679099
                 return False
 
             low = (1 if _id <= -index else _id + index + 1)
