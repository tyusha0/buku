--- conflicted
+++ resolved
@@ -376,14 +376,6 @@
     global jsonOutput
 
     if index == None: # Show all entries
-<<<<<<< HEAD
-        resultSet = cur.execute('SELECT * FROM bookmarks')
-        for row in resultSet:
-            if jsonOutput == True:
-                data = formatJson(resultSet)
-            else:
-                data = formatRaw(resultSet)
-=======
         resultset = cur.execute('SELECT * FROM bookmarks')
         if jsonOutput == False:
             for row in resultset:
@@ -395,7 +387,6 @@
                     print("\x1B[1m\x1B[93m%s. \x1B[0m\x1B[92m%s\x1B[0m\n\t%s\n\t\x1B[91m[TAGS]\x1B[0m %s" % (row[0], row[1], row[2], row[3][1:-1]))
         else:
             print(formatJson(resultset))
->>>>>>> 84483fed
 
     else: # Show record at index
         try:
@@ -438,31 +429,6 @@
                 marks['title'] = row[2]
                 marks['tags']  = row[3][1:-1]
 
-    print(data)
-
-def formatRaw(resultSet):
-    marks = []
-    for row in resultSet:
-        if showOpt == 1:
-            marks.append(str(row[0]) + " " +  row[1]);
-        elif showOpt == 2:
-            marks.append(str(row[0]) + " " +  row[1] + "        " + row[3][1:-1]);
-        else:
-            marks.append(str(row[0]) + "." +  row[1] + "\n\t" + row[2] + "\n\t" + row[3][1:-1]);
-
-    return "\n".join(marks)
-
-def formatJson(resultSet):
-    marks = []
-    for row in resultSet:
-        if showOpt == 1:
-            record = { 'url': row[1] }
-        elif showOpt == 2:
-            record = { 'url': row[1], 'tags': row[3][1:-1] }
-        else:
-            record = { 'url': row[1], 'title': row[2], 'tags': row[3][1:-1]}
-
-        marks.append(record)
 
     return json.dumps(marks, sort_keys=True, indent=4)
 
